--- conflicted
+++ resolved
@@ -77,16 +77,6 @@
     intl {
       java {
         srcDirs = [
-<<<<<<< HEAD
-                "${rootProject.ext.hermes_ws}/hermes/lib/Platform/Intl/java",
-        ]
-      }
-    }
-  }
-
-  dependencies {
-    intlImplementation 'com.facebook.fbjni:fbjni:0.0.2'
-=======
                 "../../lib/Platform/Intl/java",
         ]
       }
@@ -100,7 +90,6 @@
 
   dependencies {
     implementation 'com.facebook.fbjni:fbjni:0.2.2'
->>>>>>> 0bac657c
     intlImplementation 'com.facebook.soloader:soloader:0.9.0'
     intlImplementation 'com.facebook.yoga:proguard-annotations:1.14.1'
     intlImplementation "androidx.annotation:annotation:1.1.0"
