/*
 * Copyright (c) Facebook, Inc. and its affiliates.
 *
 * This source code is licensed under the MIT license found in the
 * LICENSE file in the root directory of this source tree.
 */

#ifndef HERMES_BCGEN_HBC_BYTECODEDATAPROVIDER_H
#define HERMES_BCGEN_HBC_BYTECODEDATAPROVIDER_H

#include "hermes/BCGen/HBC/BytecodeFileFormat.h"
#include "hermes/BCGen/HBC/DebugInfo.h"
#include "hermes/Public/Buffer.h"
#include "hermes/SourceMap/SourceMapGenerator.h"
#include "hermes/Support/OSCompat.h"
#include "hermes/Support/PageAccessTracker.h"
#include "hermes/Support/RegExpSerialization.h"
#include "hermes/Support/StringTableEntry.h"

#include "llvh/ADT/ArrayRef.h"

#include <atomic>
#include <thread>

#ifdef HERMESVM_SERIALIZE
namespace hermes {
namespace vm {
class Serializer;
class Deserializer;
} // namespace vm
} // namespace hermes
#endif

namespace hermes {
namespace hbc {
class BCProviderBase;
class BCProviderFromBuffer;

// Making BCProvider an alias to BCProviderFromBuffer when eval is disabled
// eliminates the cost of virtual function calls and allows for inlining.
#ifdef HERMESVM_LEAN
using BCProvider = BCProviderFromBuffer;
#else
using BCProvider = BCProviderBase;
#endif

using StringID = uint32_t;

/// Runtime reference to a function header. Values of this class should
/// be used in the VM to reference (not own) function headers.
class RuntimeFunctionHeader {
  /// Tagged 'ptr_' refers to a large header.
  const char *ptr_;

 public:
  explicit RuntimeFunctionHeader(const hbc::SmallFuncHeader *smallHeader)
      : ptr_(reinterpret_cast<const char *>(smallHeader)) {
    assert(!isLarge());
  }
  explicit RuntimeFunctionHeader(const hbc::FunctionHeader *large)
      : ptr_(reinterpret_cast<const char *>(large) + 1) {
    assert(isLarge());
  }

#define HEADER_FIELD_ACCESSOR(api_type, store_type, name, bits) \
  api_type name() const {                                       \
    if (LLVM_UNLIKELY(isLarge()))                               \
      return asLarge()->name;                                   \
    else                                                        \
      return asSmall()->name;                                   \
  }
  FUNC_HEADER_FIELDS(HEADER_FIELD_ACCESSOR)
  HEADER_FIELD_ACCESSOR(
      hbc::FunctionHeaderFlag,
      hbc::FunctionHeaderFlag,
      flags,
      8)
#undef HEADER_FIELD_ACCESSOR

 private:
  bool isLarge() const {
    return reinterpret_cast<uintptr_t>(ptr_) & 1;
  }

  const hbc::SmallFuncHeader *asSmall() const {
    assert(!isLarge());
    return reinterpret_cast<const hbc::SmallFuncHeader *>(ptr_);
  }

  const hbc::FunctionHeader *asLarge() const {
    assert(isLarge());
    return reinterpret_cast<const hbc::FunctionHeader *>(ptr_ - 1);
  }
};

static_assert(
    IsTriviallyCopyable<RuntimeFunctionHeader, true>::value,
    "RuntimeFunctionHeader should be trivially copyable");

/// Base class designed to provide bytecode data. We use this class
/// to abstract different ways of constructing bytecode from different
/// code paths: eval vs bytecode file. The design goal is to make the
/// code path of loading from bytecode file more efficient.
class BCProviderBase {
 protected:
  /// Storing information about the bytecode, needed when it is loaded by the
  /// runtime.
  BytecodeOptions options_{};

  /// Number of functions.
  uint32_t functionCount_{};

  /// Global functionID.
  uint32_t globalFunctionIndex_{};

  /// Below are all the different global data tables/storage.
  uint32_t stringCount_{};
  llvh::ArrayRef<StringKind::Entry> stringKinds_{};
  llvh::ArrayRef<uint32_t> identifierHashes_{};
  llvh::ArrayRef<unsigned char> stringStorage_{};

  llvh::ArrayRef<unsigned char> arrayBuffer_{};
  llvh::ArrayRef<unsigned char> objKeyBuffer_{};
  llvh::ArrayRef<unsigned char> objValueBuffer_{};

  llvh::ArrayRef<RegExpTableEntry> regExpTable_{};
  llvh::ArrayRef<unsigned char> regExpStorage_{};

  /// The segment ID corresponding to the bytecode module.
  uint32_t segmentID_;

  /// Table which indicates where to find the different CommonJS modules.
  /// List of unsorted pairs from {filename ID => function index}.
  llvh::ArrayRef<std::pair<uint32_t, uint32_t>> cjsModuleTable_{};

  /// Table which indicates where to find the different CommonJS modules.
  /// List of unsorted pairs from {global module ID => function index}.
  llvh::ArrayRef<std::pair<uint32_t, uint32_t>> cjsModuleTableStatic_{};
<<<<<<< HEAD
=======

  /// Table which indicates where to find the source string of functions.
  /// List of unsorted pairs from {function ID => string offset}.
  llvh::ArrayRef<std::pair<uint32_t, uint32_t>> functionSourceTable_{};
>>>>>>> 0bac657c

  /// Pointer to the global debug info. This will not be eagerly initialized
  /// when loading bytecode from a buffer. Instead it will be constructed
  /// when first needed. Most likely we should never need to use it.
  const hbc::DebugInfo *debugInfo_{};

  /// Error message when there is an error parsing the bytecode.
  /// We can use this to throw an exception to JSI.
  std::string errstr_{};

  /// Create the global debug info data, called only when first time needed.
  virtual void createDebugInfo() = 0;

 public:
  /// Getters for every private data member.
  BytecodeOptions getBytecodeOptions() const {
    return options_;
  }
  uint32_t getFunctionCount() const {
    return functionCount_;
  }
  uint32_t getGlobalFunctionIndex() const {
    return globalFunctionIndex_;
  }
  uint32_t getStringCount() const {
    return stringCount_;
  }
  llvh::ArrayRef<StringKind::Entry> getStringKinds() const {
    return stringKinds_;
  }
  llvh::ArrayRef<uint32_t> getIdentifierHashes() const {
    return identifierHashes_;
  }
  llvh::ArrayRef<unsigned char> getStringStorage() const {
    return stringStorage_;
  }
  llvh::ArrayRef<unsigned char> getArrayBuffer() const {
    return arrayBuffer_;
  }
  llvh::ArrayRef<unsigned char> getObjectKeyBuffer() const {
    return objKeyBuffer_;
  }
  llvh::ArrayRef<unsigned char> getObjectValueBuffer() const {
    return objValueBuffer_;
  }
  llvh::ArrayRef<RegExpTableEntry> getRegExpTable() const {
    return regExpTable_;
  }
  llvh::ArrayRef<unsigned char> getRegExpStorage() const {
    return regExpStorage_;
  }
  uint32_t getSegmentID() const {
    return segmentID_;
  }
  llvh::ArrayRef<std::pair<uint32_t, uint32_t>> getCJSModuleTable() const {
    return cjsModuleTable_;
  }
  llvh::ArrayRef<std::pair<uint32_t, uint32_t>> getCJSModuleTableStatic()
      const {
    return cjsModuleTableStatic_;
  }
  llvh::ArrayRef<std::pair<uint32_t, uint32_t>> getFunctionSourceTable() const {
    return functionSourceTable_;
  }
  const std::string getErrorStr() const {
    return errstr_;
  }

  virtual StringTableEntry getStringTableEntry(uint32_t index) const = 0;

  llvh::StringRef getStringRefFromID(StringID stringID) const {
    auto entry = getStringTableEntry(stringID);
    return llvh::StringRef(
        (const char *)getStringStorage().begin() + entry.getOffset(),
        entry.getLength());
  }

  /// Get the global debug info, lazily create it.
  const hbc::DebugInfo *getDebugInfo() const {
    if (!debugInfo_) {
      const_cast<BCProviderBase *>(this)->createDebugInfo();
    }
    return debugInfo_;
  }

  /// Get any trailing data after the real bytecode (only possible for buffers).
  virtual llvh::ArrayRef<uint8_t> getEpilogue() const {
    return llvh::ArrayRef<uint8_t>();
  }

  /// Get the hash of the source code that produced this bytecode.
  virtual SHA1 getSourceHash() const {
    return SHA1{};
  }

  /// Get a pointer to the function header.
  virtual RuntimeFunctionHeader getFunctionHeader(
      uint32_t functionID) const = 0;

  /// Get a pointer to the bytecode stream.
  virtual const uint8_t *getBytecode(uint32_t functionID) const = 0;

  /// Get the exception table for a given function with \p functionID.
  virtual llvh::ArrayRef<hbc::HBCExceptionHandlerInfo> getExceptionTable(
      uint32_t functionID) const = 0;

  /// Get the debug offsets for a given function with \p functionID.
  virtual const hbc::DebugOffsets *getDebugOffsets(
      uint32_t functionID) const = 0;

  /// Get the source text location of address \p offsetInFunction in funciton
  /// \p funcId.
  llvh::Optional<SourceMapTextLocation> getLocationForAddress(
      uint32_t funcId,
      uint32_t offsetInFunction) const;

  virtual ~BCProviderBase() = default;

  /// Check whether a function with \p functionID is lazy.
  virtual bool isFunctionLazy(uint32_t functionID) const = 0;

  /// Check whether the whole data provider is lazy.
  virtual bool isLazy() const = 0;

  /// Read some bytecode into OS page cache (only implemented for buffers).
  virtual void startWarmup(uint8_t percent) {}

  /// Issue an madvise call (only implemented for buffers).
  virtual void madvise(oscompat::MAdvice advice) {}

  /// Advise the provider that string table metadata is going to be accessed
  /// sequentially.  Only forwards this advice to the OS for buffers.
  virtual void adviseStringTableSequential() {}

  /// Advise the provider that string table metadata is going to be accessed
  /// in random order.  Only forwards this advice to the OS for buffers.
  virtual void adviseStringTableRandom() {}

  /// Advise the provider that string table metadata is going to be accessed
  /// soon.  Only forwards this information to the OS for buffers.
  virtual void willNeedStringTable() {}

  /// Start tracking I/O (only implemented for buffers). Any access before this
  /// call (e.g. reading header to construct the provider) will not be recorded.
  virtual void startPageAccessTracker() {}

  /// Access the page I/O tracker (only implemented for buffers).
  virtual volatile PageAccessTracker *getPageAccessTracker() {
    return nullptr;
  }

  /// Return the entire bytecode file (only implemented for buffers).
  virtual llvh::ArrayRef<uint8_t> getRawBuffer() const {
    return llvh::ArrayRef<uint8_t>();
  }

  /// Given the functionID and offset of the instruction where exception
  /// happened, \returns the offset of the exception handler to jump to.
  /// \returns -1 if a handler is not found.
  int32_t findCatchTargetOffset(uint32_t functionID, uint32_t exceptionOffset)
      const;

  /// When bytecode dedup optimization is enabled, different functions
  /// could end up with identical absolute bytecode offset, this could confuse
  /// symbolicator. This function computes the unique bytecode offset for a
  /// given function under a virtual scenario where no dedup happens, i.e.
  /// by accumulating the total size of all bytecode prior to this function.
  uint32_t getVirtualOffsetForFunction(uint32_t functionID) const;

#ifdef HERMESVM_SERIALIZE
  /// Serialize this BCProvider.
  virtual void serialize(vm::Serializer &s) const = 0;
#endif
};

/// BCProviderFromBuffer will be used when we are loading bytecode from
/// a bytecode buffer (from a file). In this code path, no extra classes need
/// to be created but we only need to maintain a few pointers to point into
/// the buffer in order to provide all the bytecode data.
class BCProviderFromBuffer final : public BCProviderBase {
  /// The continuous bytecode buffer.
  std::unique_ptr<const Buffer> buffer_;

  /// Pointer to buffer_->data(), to avoid calling it every time.
  const uint8_t *bufferPtr_;

  /// List of function headers.
  const hbc::SmallFuncHeader *functionHeaders_{};

  /// List of string table entries.
  /// Some of these may overflow, in which case their offset indexes into the
  /// overflow table below.
  const hbc::SmallStringTableEntry *stringTableEntries_{};

  /// List of overflow string table entries.
  llvh::ArrayRef<OverflowStringTableEntry> overflowStringTableEntries_{};

  /// Offset of the location to find debug info.
  uint32_t debugInfoOffset_{};

  /// If \p startWarmup has been called, this is the thread doing the warmup.
  llvh::Optional<std::thread> warmupThread_;

  /// Set by \p stopWarmup to tell any warmup thread to abort.
  std::atomic<bool> warmupAbortFlag_;

  std::unique_ptr<volatile PageAccessTracker> tracker_;

  /// End of the bytecode file.
  const uint8_t *end_;

  /// Tells any running warmup thread to abort and then joins that thread.
  void stopWarmup();

  explicit BCProviderFromBuffer(
      std::unique_ptr<const Buffer> buffer,
      BytecodeForm form);

  void createDebugInfo() override;

  /// Helper function to fetch the exception table data given \p functionID.
  /// \returns the ArrayRef to the exception table data, along with a pointer
  /// to the DebugOffsets (or nullptr if there is none).
  std::pair<
      llvh::ArrayRef<hbc::HBCExceptionHandlerInfo>,
      const hbc::DebugOffsets *>
  getExceptionTableAndDebugOffsets(uint32_t functionID) const;

 public:
  static std::pair<std::unique_ptr<BCProviderFromBuffer>, std::string>
  createBCProviderFromBuffer(
      std::unique_ptr<const Buffer> buffer,
      BytecodeForm form = BytecodeForm::Execution) {
    auto ret = std::unique_ptr<BCProviderFromBuffer>(
        new BCProviderFromBuffer(std::move(buffer), form));
    auto errstr = ret->getErrorStr();
    return {errstr.empty() ? std::move(ret) : nullptr, errstr};
  }

  /// Checks whether the data is actually bytecode.
  static bool isBytecodeStream(llvh::ArrayRef<uint8_t> aref) {
    const auto *header =
        reinterpret_cast<const hbc::BytecodeFileHeader *>(aref.data());
    return (
        aref.size() >= sizeof(hbc::BytecodeFileHeader) &&
        header->magic == hbc::MAGIC);
  }

  /// Checks whether the buffer is actually bytecode.
  static bool isBytecodeStream(const Buffer &buffer) {
    return isBytecodeStream(
        llvh::ArrayRef<uint8_t>(buffer.data(), buffer.size()));
  }

  /// Given a range of memory that contains a mapped bytecode file, issues
  /// madvise calls for portions of the bytecode file that will likely be
  /// used when loading the bytecode file and running its global function
  /// (such as the string table and the global function's body).
  static void prefetch(llvh::ArrayRef<uint8_t> aref);

  /// Returns data appened after the bytecode stream.
  static llvh::ArrayRef<uint8_t> getEpilogueFromBytecode(
      llvh::ArrayRef<uint8_t> buffer);

  static SHA1 getSourceHashFromBytecode(llvh::ArrayRef<uint8_t> buffer);

  /// Returns if aref points to valid bytecode and specifies why it may not
  /// in errorMessage (if supplied).
  static bool bytecodeStreamSanityCheck(
      llvh::ArrayRef<uint8_t> aref,
      std::string *errorMessage = nullptr);

  /// Given a valid bytecode buffer aref, returns whether its stored fileHash
  /// matches the actual hash of the buffer.
  static bool bytecodeHashIsValid(llvh::ArrayRef<uint8_t> aref);

  /// Given a writable valid bytecode buffer aref, update its fileHash field
  /// with the actual hash of the buffer.
  static void updateBytecodeHash(llvh::MutableArrayRef<uint8_t> aref);

  /// Returns the arrayref to small function headers;
  /// this is also the start of the function header section.
  const llvh::ArrayRef<hbc::SmallFuncHeader> getSmallFunctionHeaders() const {
    return llvh::ArrayRef<hbc::SmallFuncHeader>(
        functionHeaders_, functionCount_);
  }

  RuntimeFunctionHeader getFunctionHeader(uint32_t functionID) const override {
    const hbc::SmallFuncHeader &smallHeader = functionHeaders_[functionID];
    if (LLVM_UNLIKELY(smallHeader.flags.overflowed)) {
      auto large = reinterpret_cast<const hbc::FunctionHeader *>(
          bufferPtr_ + smallHeader.getLargeHeaderOffset());
      return RuntimeFunctionHeader(large);
    } else {
      return RuntimeFunctionHeader(&smallHeader);
    }
  }

  /// Returns the ArrayRef to the small string table entries.
  /// Some of these may be indexes into overflow string table entries.
  llvh::ArrayRef<SmallStringTableEntry> getSmallStringTableEntries() const {
    return llvh::makeArrayRef(stringTableEntries_, stringCount_);
  }

  /// Returns the arrayref to the small string table entries;
  /// this is also the start of the string table section.
  llvh::ArrayRef<OverflowStringTableEntry> getOverflowStringTableEntries()
      const {
    return overflowStringTableEntries_;
  }

  StringTableEntry getStringTableEntry(uint32_t index) const override {
    auto &smallHeader = stringTableEntries_[index];
    if (LLVM_UNLIKELY(smallHeader.isOverflowed())) {
      auto overflow = overflowStringTableEntries_[smallHeader.offset];
      StringTableEntry entry(
          overflow.offset, overflow.length, smallHeader.isUTF16);
      return entry;
    }
    StringTableEntry entry(
        smallHeader.offset, smallHeader.length, smallHeader.isUTF16);
    return entry;
  }

  const uint8_t *getBytecode(uint32_t functionID) const override {
    return bufferPtr_ + getFunctionHeader(functionID).offset();
  }

  llvh::ArrayRef<hbc::HBCExceptionHandlerInfo> getExceptionTable(
      uint32_t functionID) const override {
    return getExceptionTableAndDebugOffsets(functionID).first;
  }

  const hbc::DebugOffsets *getDebugOffsets(uint32_t functionID) const override {
    return getExceptionTableAndDebugOffsets(functionID).second;
  }

  llvh::ArrayRef<uint8_t> getEpilogue() const override;
  SHA1 getSourceHash() const override;

  void startWarmup(uint8_t percent) override;

  void madvise(oscompat::MAdvice advice) override;
  void adviseStringTableSequential() override;
  void adviseStringTableRandom() override;
  void willNeedStringTable() override;

  void startPageAccessTracker() override;

  volatile PageAccessTracker *getPageAccessTracker() override {
    return tracker_.get();
  }

  llvh::ArrayRef<uint8_t> getRawBuffer() const override {
    return llvh::ArrayRef<uint8_t>(bufferPtr_, buffer_->size());
  }

  ~BCProviderFromBuffer() {
    stopWarmup();
    delete debugInfo_;
  }

  bool isFunctionLazy(uint32_t functionID) const override {
    return false;
  }

  bool isLazy() const override {
    return false;
  }

#ifdef HERMESVM_SERIALIZE
  /// Serialize this BCProviderFromBuffer.
  void serialize(vm::Serializer &s) const override;

  /// Read serialized data and create a BCProviderFromBuffer. \return pointer to
  /// the newly created BCProviderFromBuffer.
  static std::unique_ptr<BCProviderFromBuffer> deserialize(vm::Deserializer &d);
#endif
};

} // namespace hbc
} // namespace hermes

#endif // HERMES_BCGEN_HBC_BYTECODEDATAPROVIDER_H<|MERGE_RESOLUTION|>--- conflicted
+++ resolved
@@ -136,13 +136,10 @@
   /// Table which indicates where to find the different CommonJS modules.
   /// List of unsorted pairs from {global module ID => function index}.
   llvh::ArrayRef<std::pair<uint32_t, uint32_t>> cjsModuleTableStatic_{};
-<<<<<<< HEAD
-=======
 
   /// Table which indicates where to find the source string of functions.
   /// List of unsorted pairs from {function ID => string offset}.
   llvh::ArrayRef<std::pair<uint32_t, uint32_t>> functionSourceTable_{};
->>>>>>> 0bac657c
 
   /// Pointer to the global debug info. This will not be eagerly initialized
   /// when loading bytecode from a buffer. Instead it will be constructed
