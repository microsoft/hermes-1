/*
 * Copyright (c) Facebook, Inc. and its affiliates.
 *
 * This source code is licensed under the MIT license found in the
 * LICENSE file in the root directory of this source tree.
 */

#ifndef HERMES_VM_RUNTIME_H
#define HERMES_VM_RUNTIME_H

#include "hermes/Public/DebuggerTypes.h"
#include "hermes/Public/RuntimeConfig.h"
#include "hermes/Support/Compiler.h"
#include "hermes/Support/ErrorHandling.h"
#include "hermes/VM/AllocOptions.h"
#include "hermes/VM/AllocResult.h"
#include "hermes/VM/BasicBlockExecutionInfo.h"
#include "hermes/VM/CallResult.h"
#include "hermes/VM/Casting.h"
#include "hermes/VM/Debugger/Debugger.h"
#include "hermes/VM/Deserializer.h"
#include "hermes/VM/GC.h"
#include "hermes/VM/GCBase-inline.h"
#include "hermes/VM/GCStorage.h"
#include "hermes/VM/Handle-inline.h"
#include "hermes/VM/HandleRootOwner-inline.h"
#include "hermes/VM/IdentifierTable.h"
#include "hermes/VM/InternalProperty.h"
#include "hermes/VM/InterpreterState.h"
#include "hermes/VM/JIT/JIT.h"
#include "hermes/VM/PointerBase.h"
#include "hermes/VM/Predefined.h"
#include "hermes/VM/Profiler.h"
#include "hermes/VM/PropertyCache.h"
#include "hermes/VM/PropertyDescriptor.h"
#include "hermes/VM/RegExpMatch.h"
#include "hermes/VM/RuntimeModule.h"
#include "hermes/VM/RuntimeStats.h"
#include "hermes/VM/Serializer.h"
#include "hermes/VM/StackFrame.h"
#include "hermes/VM/StackTracesTree-NoRuntime.h"
#include "hermes/VM/SymbolRegistry.h"
#include "hermes/VM/TwineChar16.h"
#include "hermes/VM/VMExperiments.h"

#ifdef HERMESVM_PROFILER_BB
#include "hermes/VM/Profiler/InlineCacheProfiler.h"
#endif

#include "llvh/ADT/DenseMap.h"
#include "llvh/ADT/SmallVector.h"

#include <atomic>
#include <chrono>
#include <functional>
#include <memory>
#include <type_traits>
#include <vector>

namespace hermes {
// Forward declaration.
class JSONEmitter;

namespace inst {
struct Inst;
enum class OpCode : uint8_t;
} // namespace inst

namespace hbc {
class BytecodeModule;
struct CompileFlags;
} // namespace hbc

namespace vm {

// External forward declarations.
class CodeBlock;
class ArrayStorage;
class Environment;
class Interpreter;
class JSObject;
class PropertyAccessor;
struct RuntimeCommonStorage;
struct RuntimeOffsets;
class ScopedNativeDepthReducer;
class ScopedNativeDepthTracker;
class ScopedNativeCallFrame;
class SamplingProfiler;
class CodeCoverageProfiler;
struct MockedEnvironment;
struct StackTracesTree;

#ifdef HERMESVM_PROFILER_BB
class JSArray;
#endif

/// Number of stack words after the top of frame that we always ensure are
/// available. This is necessary so we can perform native calls with small
/// number of arguments without checking.
static const unsigned STACK_RESERVE = 32;

/// Type used to assign object unique integer identifiers.
using ObjectID = uint32_t;

using DestructionCallback = std::function<void(Runtime *)>;

#define PROP_CACHE_IDS(V) V(RegExpLastIndex, Predefined::lastIndex)

/// Fixed set of ids used by the property cache in Runtime.
enum class PropCacheID {
#define V(id, predef) id,
  PROP_CACHE_IDS(V)
#undef V
      _COUNT
};

/// Trace of the last few instructions for debugging crashes.
class CrashTraceImpl {
  /// Record of the last executed instruction.
  struct Record {
    /// Offset from start of bytecode file.
    uint32_t ipOffset;
    /// Opcode of last executed instruction.
    inst::OpCode opCode;
  };

 public:
  /// Record the currently executing module, replacing the info of the
  /// previous one.
  inline void recordModule(
      uint32_t segmentID,
      llvh::StringRef sourceURL,
      llvh::StringRef sourceHash);

  /// Add a record to the circular trace buffer.
  void recordInst(uint32_t ipOffset, inst::OpCode opCode) {
    static_assert(
        kTraceLength && (kTraceLength & (kTraceLength - 1)) == 0,
        "kTraceLength must be a power of 2");
    unsigned n = (last_ + 1) & (kTraceLength - 1);
    last_ = n;
    Record *p = trace_ + n;
    p->ipOffset = ipOffset;
    p->opCode = opCode;
  }

 private:
  /// Size of the circular buffer.
  static constexpr unsigned kTraceLength = 8;
  /// The index of the last entry written to the buffer.
  unsigned last_ = kTraceLength - 1;
  /// A circular buffer of Record.
  Record trace_[kTraceLength] = {};

  /// Current segmentID.
  uint32_t segmentID_ = 0;
  /// Source URL, truncated, zero terminated.
  char sourceURL_[16] = {};
  /// SHA1 source hash.
  uint8_t sourceHash_[20] = {};
};

inline void CrashTraceImpl::recordModule(
    uint32_t segmentID,
    llvh::StringRef sourceURL,
    llvh::StringRef sourceHash) {
  segmentID_ = segmentID;
  size_t len = std::min(sizeof(sourceURL_) - 1, sourceURL.size());
  ::memcpy(sourceURL_, sourceURL.data(), len);
  sourceURL_[len] = 0;
  ::memcpy(
      sourceHash_,
      sourceHash.data(),
      std::min(sizeof(sourceHash_), sourceHash.size()));
}

class CrashTraceNoop {
 public:
  void recordModule(
      uint32_t segmentID,
      llvh::StringRef sourceURL,
      llvh::StringRef sourceHash) {}

  /// Add a record to the circular trace buffer.
  void recordInst(uint32_t ipOffset, inst::OpCode opCode) {}
};

#ifndef HERMESVM_CRASH_TRACE
// Make sure it is 0 or 1 so it can be checked in C++.
#define HERMESVM_CRASH_TRACE 0
#endif

#if HERMESVM_CRASH_TRACE
using CrashTrace = CrashTraceImpl;
#else
using CrashTrace = CrashTraceNoop;
#endif

/// The Runtime encapsulates the entire context of a VM. Multiple instances can
/// exist and are completely independent from each other.
class Runtime : public HandleRootOwner,
                public PointerBase,
                private GCBase::GCCallbacks {
 public:
  static std::shared_ptr<Runtime> create(const RuntimeConfig &runtimeConfig);

  ~Runtime();

  /// Add a custom function that will be executed at the start of every garbage
  /// collection to mark additional GC roots that may not be known to the
  /// Runtime.
  void addCustomRootsFunction(
      std::function<void(GC *, RootAcceptor &)> markRootsFn);

  /// Add a custom function that will be executed sometime during garbage
  /// collection to mark additional weak GC roots that may not be known to the
  /// Runtime.
  void addCustomWeakRootsFunction(
      std::function<void(GC *, WeakRefAcceptor &)> markRootsFn);

  /// Add a custom function that will be executed when a heap snapshot is taken,
  /// to add any extra nodes.
  /// \param nodes Use snap.beginNode() and snap.endNode() to create nodes in
  ///   snapshot graph.
  /// \param edges Use snap.addNamedEdge() or snap.addIndexedEdge() to create
  ///   edges to the nodes defined in \p nodes.
  void addCustomSnapshotFunction(
      std::function<void(HeapSnapshot &)> nodes,
      std::function<void(HeapSnapshot &)> edges);

  /// Make the runtime read from \p env to replay its environment-dependent
  /// behavior.
  void setMockedEnvironment(const MockedEnvironment &env);

  /// Runs the given UTF-8 \p code in a new RuntimeModule as top-level code.
  /// Note that if compileFlags.lazy is set, the code string will be copied.
  /// \param sourceURL the location of the source that's being run.
  /// \param compileFlags Flags controlling compilation.
  /// \return the status of the execution.
  CallResult<HermesValue> run(
      llvh::StringRef code,
      llvh::StringRef sourceURL,
      hbc::CompileFlags compileFlags);

  /// Runs the given UTF-8 \p code in a new RuntimeModule as top-level code.
  /// \param sourceURL the location of the source that's being run.
  /// \param compileFlags Flags controlling compilation.
  /// \return the status of the execution.
  CallResult<HermesValue> run(
      std::unique_ptr<Buffer> code,
      llvh::StringRef sourceURL,
      hbc::CompileFlags compileFlags);

  /// Runs the given \p bytecode with the given \p runtimeModuleFlags. The \p
  /// sourceURL, if not empty, is reported as the file name in backtraces. If \p
  /// environment is not null, set it as the environment associated with the
  /// initial JSFunction, which enables local eval. \p thisArg the "this"
  /// argument to use initially. \p isPersistent indicates whether the created
  /// runtime module should persist in memory.
  CallResult<HermesValue> runBytecode(
      std::shared_ptr<hbc::BCProvider> &&bytecode,
      RuntimeModuleFlags runtimeModuleFlags,
      llvh::StringRef sourceURL,
      Handle<Environment> environment,
      Handle<> thisArg);

  /// Runs the given \p bytecode. If \p environment is not null, set it as the
  /// environment associated with the initial JSFunction, which enables local
  /// eval.
  /// Uses global_ as the "this" value initially.
  /// \p isPersistent indicates whether the created runtime module should
  /// persist in memory.
  CallResult<HermesValue> runBytecode(
      std::shared_ptr<hbc::BCProvider> &&bytecode,
      RuntimeModuleFlags runtimeModuleFlags,
      llvh::StringRef sourceURL,
      Handle<Environment> environment) {
    getHeap().runtimeWillExecute();
    return runBytecode(
        std::move(bytecode),
        runtimeModuleFlags,
        sourceURL,
        environment,
        Handle<>(&global_));
  }

  ExecutionStatus loadSegment(
      std::shared_ptr<hbc::BCProvider> &&bytecode,
      Handle<RequireContext> requireContext,
      RuntimeModuleFlags flags = {});

  /// Runs the internal bytecode. This is called once during initialization.
  /// \return the completion value of internal bytecode IIFE.
  Handle<JSObject> runInternalBytecode();

  /// A convenience function to print an exception to a stream.
  void printException(llvh::raw_ostream &os, Handle<> valueHandle);

  /// @name Heap management
  /// @{

  /// Create a fixed size object of type T.
  /// If necessary perform a GC cycle, which may potentially move
  /// allocated objects.
  /// \return a pointer to the newly created object in the GC heap.
  template <
      typename T,
      HasFinalizer hasFinalizer = HasFinalizer::No,
      LongLived longLived = LongLived::No,
      class... Args>
  T *makeAFixed(Args &&...args);

  /// Create a variable size object of type T and size \p size.
  /// If necessary perform a GC cycle, which may potentially move
  /// allocated objects.
  /// \return a pointer to the newly created object in the GC heap.
  template <
      typename T,
      HasFinalizer hasFinalizer = HasFinalizer::No,
      LongLived longLived = LongLived::No,
      class... Args>
  T *makeAVariable(uint32_t size, Args &&...args);

  /// Used as a placeholder for places where we should be checking for OOM
  /// but aren't yet.
  /// TODO: do something when there is an uncaught exception, e.g. print
  /// stack traces.
  template <typename T>
  T ignoreAllocationFailure(CallResult<T> res);

  /// Used as a placeholder for places where we should be checking for OOM
  /// but aren't yet.
  void ignoreAllocationFailure(ExecutionStatus status);

  // Inform the VM that TTI has been reached.  (In case, for example, the
  // runtime should change its behavior at that point.)
  void ttiReached();

  /// Force a garbage collection cycle.
  void collect(std::string cause) {
<<<<<<< HEAD
    heap_.collect(std::move(cause));
=======
    getHeap().collect(std::move(cause));
>>>>>>> be52fa1d
  }

  /// Potentially move the heap if handle sanitization is on.
  void potentiallyMoveHeap();

  using HandleRootOwner::makeHandle;
  using HandleRootOwner::makeMutableHandle;

  /// Convenience function to create a Handle from a GCPointer.
  template <class T>
  inline Handle<T> makeHandle(const GCPointer<T> &p);

  /// Convenience function to create a MutableHandle from a GCPointer.
  template <class T>
  MutableHandle<T> makeMutableHandle(const GCPointer<T> &p);

  /// \return the \c StringPrimitive of a predefined string.
  StringPrimitive *getPredefinedString(Predefined::Str predefined);
  StringPrimitive *getPredefinedString(Predefined::Sym predefined);

  /// \return a \c Handle<StringPrimitive> to a predefined string.
  Handle<StringPrimitive> getPredefinedStringHandle(Predefined::Str predefined);
  Handle<StringPrimitive> getPredefinedStringHandle(Predefined::Sym predefined);

  /// \return the \c StringPrimitive given a symbol ID \p id.
  inline StringPrimitive *getStringPrimFromSymbolID(SymbolID id);

  /// \return true if a symbol specified by \p id has the same string content
  /// as a given string primitive \p strPrim.
  bool symbolEqualsToStringPrim(SymbolID id, StringPrimitive *strPrim);

  /// A wrapper to facilitate printing the name of a SymbolID to a stream.
  struct FormatSymbolID {
    Runtime *const runtime;
    SymbolID const symbolID;

    FormatSymbolID(Runtime *runtime, SymbolID symbolID)
        : runtime(runtime), symbolID(symbolID) {}
  };

  /// Create an object that when serialized to a stream will print the contents
  /// of a SymbolID.
  FormatSymbolID formatSymbolID(SymbolID id);

  GC &getHeap() {
    return *heapStorage_.get();
  }

  /// @}

  /// Return a pointer to a callable builtin identified by id.
  /// Unfortunately we can't use the enum here, since we don't want to include
  /// the builtins header header.
  inline Callable *getBuiltinCallable(unsigned builtinMethodID);

  IdentifierTable &getIdentifierTable() {
    return identifierTable_;
  }

  SymbolRegistry &getSymbolRegistry() {
    return symbolRegistry_;
  }

  /// Return a StringPrimitive representation of a single character. The first
  /// 256 characters are pre-allocated. The rest are allocated every time.
  Handle<StringPrimitive> getCharacterString(char16_t ch);

  CodeBlock *getEmptyCodeBlock() const {
    assert(emptyCodeBlock_ && "Invalid empty code block");
    return emptyCodeBlock_;
  }

  CodeBlock *getReturnThisCodeBlock() const {
    assert(returnThisCodeBlock_ && "Invalid return this code block");
    return returnThisCodeBlock_;
  }

  /// \return the next unique object ID.
  ObjectID generateNextObjectID() {
    return ++nextObjectID_;
  }

  /// Compute a hash value of a given HermesValue that is guaranteed to
  /// be stable with a moving GC. It however does not guarantee to be
  /// a perfect hash for strings.
  uint64_t gcStableHashHermesValue(Handle<HermesValue> value);

  /// @name Public VM State
  /// @{

  /// \return the current stack pointer.
  PinnedHermesValue *getStackPointer() {
    return stackPointer_;
  }

  /// Pop the register stack down to a previously saved stack pointer.
  inline void popToSavedStackPointer(PinnedHermesValue *stackPointer);

  /// \return the number of elements in the stack.
  inline uint32_t getStackLevel() const;

  /// Return the available stack size (in registers).
  inline uint32_t availableStackSize() const;

  /// \return true if there is space to allocate <tt>count + STACK_RESERVE</tt>
  /// registers.
  inline bool checkAvailableStack(uint32_t count);

  /// Allocate stack space for \p registers, but keep it uninitialized. The
  /// caller should initialize it ASAP.
  /// \return the new stack pointer.
  inline PinnedHermesValue *allocUninitializedStack(uint32_t count);

  /// Allocate stack space for \p registers and initialize them with
  /// \p initValue.
  /// See implementation for why this is not inlined.
  LLVM_ATTRIBUTE_NOINLINE
  void allocStack(uint32_t count, HermesValue initValue);

  /// Check whether <tt>count + STACK_RESERVE</tt> stack registers are available
  /// and allocate \p count registers.
  /// \param count number of registers to allocate.
  /// \param initValue initialize the allocated registers with this value.
  /// \return \c true if allocation was successful.
  inline bool checkAndAllocStack(uint32_t count, HermesValue initValue);

  /// Pop the specified number of elements from the stack.
  inline void popStack(uint32_t count);

  /// \return the current frame pointer.
  StackFramePtr getCurrentFrame() {
    return currentFrame_;
  }

  /// Set the current frame pointer to the current top of the stack and return
  /// it.
  /// \param topFrame a frame constructed at the top of stack. It must equal
  ///   stackPointer_, but it is more efficient to pass it in if it already
  ///   is in a register. It also provides some additional error checking in
  ///   debug builds, ensuring that the stack hasn't changed unexpectedly.
  inline void setCurrentFrameToTopOfStack(StackFramePtr topFrame);

  /// Set the current frame pointer to the current top of the stack and return
  /// it.
  /// \return the new value of the current frame pointer.
  inline StackFramePtr setCurrentFrameToTopOfStack();

  /// Restore the stack pointer to the base of the current frame and then
  /// set the frame pointer to the previous frame.
  /// \param currentFrame the currentFrame. It must match the value of
  ///   this->currentFrame_, but is more efficient to pass it in assuming it
  ///   already is in a register. It also provides some additional error
  ///   checking in debug builds, ensuring that the stack hasn't changed
  ///   unexpectedly.
  /// \return the updated value of the current frame pointer.
  inline StackFramePtr restoreStackAndPreviousFrame(StackFramePtr currentFrame);

  /// Restore the stack pointer to the base of the current frame and then
  /// set the frame pointer to the previous frame.
  /// \return the updated value of the current frame pointer.
  inline StackFramePtr restoreStackAndPreviousFrame();

  /// \return an iterator range that provides access to all stack frames
  /// starting from the top-most one.
  inline llvh::iterator_range<StackFrameIterator> getStackFrames();

  /// \return an iterator range that provides access to all stack frames
  /// starting from the top-most one.
  inline llvh::iterator_range<ConstStackFrameIterator> getStackFrames() const;

  /// Dump information about all stack frames to \p OS.
  void dumpCallFrames(llvh::raw_ostream &OS);

  /// Dump information about all stack frames to llvh::errs(). This is a
  /// helper method intended to be called from a debugger.
  void dumpCallFrames();

  /// \return `thrownValue`.
  HermesValue getThrownValue() const {
    return thrownValue_;
  }

  /// Set `thrownValue` to the specified value \p value, `returnValue` to
  /// empty and \return ExecutionResult::EXCEPTION.
  ExecutionStatus setThrownValue(HermesValue value);

  /// Set `thrownValue` to empty.
  void clearThrownValue();

  /// Return a hidden class corresponding to the specified prototype object
  /// and number of reserved slots. For now we only use the latter.
  inline Handle<HiddenClass> getHiddenClassForPrototype(
      JSObject *proto,
      unsigned reservedSlots);

  /// Same as above but returns a raw pointer: standard warnings apply!
  /// TODO: Delete this function once all callers are replaced with
  /// getHiddenClassForPrototype.
  inline HiddenClass *getHiddenClassForPrototypeRaw(
      JSObject *proto,
      unsigned reservedSlots);

  /// Return the global object.
  Handle<JSObject> getGlobal();

  /// Return the JIT context.
  JITContext &getJITContext() {
    return jitContext_;
  }
  /// Returns trailing data for all runtime modules.
  std::vector<llvh::ArrayRef<uint8_t>> getEpilogues();

  /// \return the set of runtime stats.
  instrumentation::RuntimeStats &getRuntimeStats() {
    return runtimeStats_;
  }

  /// Print the heap and other misc. stats to the given stream.
  void printHeapStats(llvh::raw_ostream &os);

  /// Write IO tracking (aka HBC page access) info to the supplied
  /// stream as JSON. There will only be useful data for RuntimeModules
  /// backed by mmap'ed bytecode, and there will only be any data at all if
  /// RuntimeConfig::withTrackIO() has been set, and IO tracking is available on
  /// the current platform.
  void getIOTrackingInfoJSON(llvh::raw_ostream &os);

#ifndef NDEBUG
  /// Iterate over all arrays in the heap and print their sizes and capacities.
  void printArrayCensus(llvh::raw_ostream &os);
#endif

  /// Returns the common storage object.
  RuntimeCommonStorage *getCommonStorage() {
    return commonStorage_.get();
  }

  const GCExecTrace &getGCExecTrace() {
    return getHeap().getGCExecTrace();
  }

#if defined(HERMES_ENABLE_DEBUGGER)
  /// Request the interpreter loop to take an asynchronous break at a convenient
  /// point due to debugger UI request. This may be called from any thread, or a
  /// signal handler.
  void triggerDebuggerAsyncBreak(
      ::facebook::hermes::debugger::AsyncPauseKind kind) {
    triggerAsyncBreak(
        kind == ::facebook::hermes::debugger::AsyncPauseKind::Explicit
            ? AsyncBreakReasonBits::DebuggerExplicit
            : AsyncBreakReasonBits::DebuggerImplicit);
  }
#endif

  /// Request the interpreter loop to take an asynchronous break at a convenient
  /// point due to previous registered timeout. This may be called from any
  /// thread, or a signal handler.
  void triggerTimeoutAsyncBreak() {
    triggerAsyncBreak(AsyncBreakReasonBits::Timeout);
  }

  /// Register \p callback which will be called
  /// during runtime destruction.
  void registerDestructionCallback(DestructionCallback callback) {
    destructionCallbacks_.emplace_back(callback);
  }

#ifdef HERMES_ENABLE_DEBUGGER
  /// Encapsulates useful information about a stack frame, needed by the
  /// debugger. It requres extra context and cannot be extracted from a
  /// single frame pointer.
  struct StackFrameInfo {
    ConstStackFramePtr frame;
    bool isGlobal;
  };

  /// Extract \c StackFrameInfo of the specified stack frame.
  /// \param frameIdx a relative frame index where the top-most frame is 0.
  /// \return a populated StackFrameInfo, or llvh::None if the frame is invalid.
  llvh::Optional<StackFrameInfo> stackFrameInfoByIndex(uint32_t frameIdx) const;

  /// Calculate and \return the offset between the location of the specified
  /// frame and the start of the stack. This value increases with every nested
  /// call.
  uint32_t calcFrameOffset(ConstStackFrameIterator it) const;

  /// \return the offset between the location of the current frame and the
  ///   start of the stack. This value increases with every nested call.
  uint32_t getCurrentFrameOffset() const;
#endif

  /// Flag the interpreter that a type error with the specified message must be
  /// thrown when execution resumes.
  /// If the message is not a string, it is converted using toString().
  LLVM_NODISCARD ExecutionStatus raiseTypeError(Handle<> message);

  /// Flag the interpreter that a type error must be thrown when execution
  /// resumes.
  /// \return ExecutionResult::EXCEPTION
  LLVM_NODISCARD ExecutionStatus raiseTypeError(const TwineChar16 &msg);

  /// Flag the interpreter that a type error must be thrown when execution
  /// resumes. The string thrown concatenates a description of \p value
  /// with \p msg.
  /// \return ExecutionResult::EXCEPTION
  LLVM_NODISCARD ExecutionStatus
  raiseTypeErrorForValue(Handle<> value, llvh::StringRef msg) {
    return raiseTypeErrorForValue("", value, msg);
  }

  /// Flag the interpreter that a type error must be thrown when execution
  /// resumes. The string thrown concatenates \p msg1, a description of \p
  /// value, and \p msg2. \return ExecutionResult::EXCEPTION
  LLVM_NODISCARD ExecutionStatus raiseTypeErrorForValue(
      llvh::StringRef msg1,
      Handle<> value,
      llvh::StringRef msg2);

  /// Flag the interpreter that a syntax error must be thrown.
  /// \return ExecutionStatus::EXCEPTION
  LLVM_NODISCARD ExecutionStatus raiseSyntaxError(const TwineChar16 &msg);

  /// Raise a special SyntaxError when attempting to eval when disallowed.
  LLVM_NODISCARD ExecutionStatus raiseEvalUnsupported(llvh::StringRef code);

  /// Raise a \c RangeError exception.
  /// \return ExecutionStatus::EXCEPTION
  LLVM_NODISCARD ExecutionStatus raiseRangeError(const TwineChar16 &msg);

  /// Raise a \c ReferenceError exception.
  /// \return ExecutionStatus::EXCEPTION
  LLVM_NODISCARD ExecutionStatus raiseReferenceError(const TwineChar16 &msg);

  /// Raise a \c URIError exception.
  /// \return ExecutionStatus::EXCEPTION
  LLVM_NODISCARD ExecutionStatus raiseURIError(const TwineChar16 &msg);

  enum class StackOverflowKind {
    // The JS register stack was exhausted.
    JSRegisterStack,
    // A limit on the number of native stack frames used in
    // evaluation, intended to conservatively prevent native stack
    // overflow, was exceeded.
    NativeStack,
    // RuntimeJSONParser has a maximum number of "nesting levels", and
    // calls raiseStackOverflow if that is exceeded.
    JSONParser,
    // JSONStringifyer has the same limit as JSONParser.
    JSONStringify,
  };

  /// Raise a stack overflow exception. This is special because constructing
  /// the object must not execute any custom or JavaScript code.  The
  /// argument influences the exception's message, to aid debugging.
  /// \return ExecutionStatus::EXCEPTION
  LLVM_NODISCARD ExecutionStatus raiseStackOverflow(StackOverflowKind kind);

  /// Raise an error for the quit function. This error is not catchable.
  LLVM_NODISCARD ExecutionStatus raiseQuitError();

  /// Raise an error for execution timeout. This error is not catchable.
  LLVM_NODISCARD ExecutionStatus raiseTimeoutError();

  /// Utility function to raise a catchable JS error with \p errMessage.
  LLVM_NODISCARD ExecutionStatus
  raiseUncatchableError(Handle<JSObject> prototype, llvh::StringRef errMessage);

  /// Interpret the current function until it returns or throws and return
  /// CallResult<HermesValue> or the thrown object in 'thrownObject'.
  CallResult<HermesValue> interpretFunction(CodeBlock *newCodeBlock);

#ifdef HERMES_ENABLE_DEBUGGER
  /// Single-step the provided function, update the interpreter state.
  ExecutionStatus stepFunction(InterpreterState &state);
#endif

  /// Inserts an object into the string cycle checking stack.
  /// \return true if a cycle was found
  CallResult<bool> insertVisitedObject(Handle<JSObject> obj);

  /// Removes the last element (which must be obj) from the cycle check stack.
  /// \param obj the last element, which will be removed. Used for checking
  /// that invariants aren't violated in debug mode.
  void removeVisitedObject(Handle<JSObject> obj);

  /// Like calling JSObject::getNamed, but uses this runtime's property cache.
  CallResult<PseudoHandle<>> getNamed(Handle<JSObject> obj, PropCacheID id);

  /// Like calling JSObject::putNamed with the ThrowOnError flag, but uses this
  /// runtime's property cache.
  ExecutionStatus
  putNamedThrowOnError(Handle<JSObject> obj, PropCacheID id, HermesValue hv);

  /// @}

#define RUNTIME_HV_FIELD(name) PinnedHermesValue name{};
#define RUNTIME_HV_FIELD_PROTOTYPE(name) RUNTIME_HV_FIELD(name)
#define RUNTIME_HV_FIELD_INSTANCE(name) RUNTIME_HV_FIELD(name)
#define RUNTIME_HV_FIELD_RUNTIMEMODULE(name) RUNTIME_HV_FIELD(name)
#include "hermes/VM/RuntimeHermesValueFields.def"
#undef RUNTIME_HV_FIELD

  /// Raw pointers to prototypes.
  JSObject *objectPrototypeRawPtr{};

  JSObject *functionPrototypeRawPtr{};

  RegExpMatch regExpLastMatch{};

  /// Whether to allow eval and Function ctor.
  const bool enableEval : 1;
  /// Whether to verify the IR being generated by eval and the Function ctor.
  const bool verifyEvalIR : 1;
  /// Whether to optimize the code in the string passed to eval and the Function
  /// ctor.
  const bool optimizedEval : 1;
  /// Whether to emit async break check instructions in eval().
  const bool asyncBreakCheckInEval : 1;

#ifdef HERMESVM_PROFILER_OPCODE
  /// Track the frequency of each opcode in the interpreter.
  uint32_t opcodeExecuteFrequency[256] = {0};

  /// Track time spent of each opcode in the interpreter, in CPU cycles.
  uint64_t timeSpent[256] = {0};

  /// Dump opcode stats to a stream.
  void dumpOpcodeStats(llvh::raw_ostream &os) const;
#endif

#if defined(HERMESVM_PROFILER_JSFUNCTION) || defined(HERMESVM_PROFILER_EXTERN)
  static std::atomic<ProfilerID> nextProfilerId;

  std::vector<ProfilerFunctionInfo> functionInfo{};

  /// Get block's index in functionInfo (creating a new entry if needed).
  ProfilerID getProfilerID(CodeBlock *block);

  /// Get profiler info associated with given id or nullptr if the id
  /// is not associated with any function.
  const ProfilerFunctionInfo *getProfilerInfo(ProfilerID id);

  /// Track the maximum size of the stack.
  uint32_t maxStackLevel = 0;
#endif

#if defined(HERMESVM_PROFILER_JSFUNCTION)
  std::vector<ProfilerFunctionEvent> functionEvents{};

  /// Total number of opcodes executed by this runtime.
  uint64_t opcodeCount = 0;

  /// Dump function profiling stats to stdout.
  enum class ProfileType{TIME, OPCODES, ALL};
  void dumpJSFunctionStats(ProfileType type = ProfileType::ALL);
#endif

#ifdef HERMESVM_PROFILER_BB
  BasicBlockExecutionInfo &getBasicBlockExecutionInfo();

  /// Dump basic block profile trace to \p OS in json format.
  void dumpBasicBlockProfileTrace(llvh::raw_ostream &OS);
#endif

  CodeCoverageProfiler &getCodeCoverageProfiler() {
    return *codeCoverageProfiler_;
  }

#ifdef HERMESVM_PROFILER_NATIVECALL
  /// Dump statistics about native calls.
  void dumpNativeCallStats(llvh::raw_ostream &OS);
#endif

#ifdef HERMES_ENABLE_DEBUGGER
  Debugger &getDebugger() {
    return debugger_;
  }
#endif

  RuntimeModuleList &getRuntimeModules() {
    return runtimeModuleList_;
  }

  bool hasES6Promise() const {
    return hasES6Promise_;
  }

  bool hasES6Proxy() const {
    return hasES6Proxy_;
  }

  bool hasES6Symbol() const {
    return hasES6Symbol_;
  }

  bool hasES6Intl() const {
    return hasES6Intl_;
  }

  bool builtinsAreFrozen() const {
    return builtinsFrozen_;
  }

  bool shouldStabilizeInstructionCount();

  experiments::VMExperimentFlags getVMExperimentFlags() const {
    return vmExperimentFlags_;
  }

  // Return a reference to the runtime's CrashManager.
  inline CrashManager &getCrashManager();

  /// Returns a string representation of the JS stack.  Does no operations
  /// that allocate on the JS heap, so safe to use for an out-of-memory
  /// exception.
  /// \p ip specifies the the IP of the leaf frame.
  std::string getCallStackNoAlloc(const Inst *ip);

  /// \return a string representation of the JS stack without knowing the leaf
  /// frame ip.  Does no operations that allocate on the JS heap, so safe to use
  /// for an out-of-memory exception.
  std::string getCallStackNoAlloc() override {
    return getCallStackNoAlloc(nullptr);
  }

  /// Called when various GC events(e.g. collection start/end) happen.
  void onGCEvent(GCEventKind kind, const std::string &extraInfo) override;

#ifdef HERMESVM_SERIALIZE
  /// Fill the header with current Runtime config
  void populateHeaderRuntimeConfig(SerializeHeader &header);

  /// Check if the SerializeHeader read from the file matches Runtime config of
  /// current run.
  void checkHeaderRuntimeConfig(SerializeHeader &header) const;

  /// Serialize the VM state.
  void serialize(Serializer &s);

  /// Set the closure function to execute after deserialization.
  void setSerializeClosure(Handle<JSFunction> function) {
    serializeClosure = function.getHermesValue();
  }

  HermesValue getSerializeClosure() {
    return serializeClosure;
  }
#endif

#ifdef HERMESVM_PROFILER_BB
  using ClassId = InlineCacheProfiler::ClassId;

  /// Get filename, line number, and column number from
  /// code block and instruction pointer. It returns true if it succeeds.
  llvh::Optional<std::tuple<std::string, uint32_t, uint32_t>>
  getIPSourceLocation(const CodeBlock *codeBlock, const Inst *ip);

  /// Inserts the Hidden class as a root to prevent it from being garbage
  /// collected.
  void preventHCGC(HiddenClass *hc);

  /// Inserts Hidden Classes into InlineCacheProfiler
  void recordHiddenClass(
      CodeBlock *codeBlock,
      const Inst *cacheMissInst,
      SymbolID symbolID,
      HiddenClass *objectHiddenClass,
      HiddenClass *cachedHiddenClass);

  /// Resolve HiddenClass pointers from its hidden class Id.
  HiddenClass *resolveHiddenClassId(ClassId classId);

  /// Dumps inline cache profiler info.
  void getInlineCacheProfilerInfo(llvh::raw_ostream &ostream);
#endif

 protected:
  /// Construct a Runtime on the stack.
  /// NOTE: This should only be used by StackRuntime. All other uses should use
  /// Runtime::create.
  explicit Runtime(
      std::shared_ptr<StorageProvider> provider,
      const RuntimeConfig &runtimeConfig);

/// @}
#if defined(HERMESVM_PROFILER_EXTERN)
 public:
#else
 private:
#endif
  /// Only called internally or by the wrappers used for profiling.
  CallResult<HermesValue> interpretFunctionImpl(CodeBlock *newCodeBlock);

 private:
  /// Called by the GC at the beginning of a collection. This method informs the
  /// GC of all runtime roots.  The \p markLongLived argument
  /// indicates whether root data structures that contain only
  /// references to long-lived objects (allocated directly as long lived)
  /// are required to be scanned.
  void markRoots(RootAndSlotAcceptorWithNames &acceptor, bool markLongLived)
      override;

  /// Called by the GC during collections that may reset weak references. This
  /// method informs the GC of all runtime weak roots.
  void markWeakRoots(WeakRootAcceptor &weakAcceptor) override;

  /// Visits every entry in the identifier table and calls acceptor with
  /// the entry and its id as arguments. This is intended to be used only for
  /// snapshots, as it is slow. The function passed as acceptor shouldn't
  /// perform any heap operations.
  void visitIdentifiers(
      const std::function<void(SymbolID, const StringPrimitive *)> &acceptor)
      override;

#ifdef HERMESVM_PROFILER_BB
 public:
#endif
  /// Convert the given symbol into its UTF-8 string representation.
  std::string convertSymbolToUTF8(SymbolID id) override;

 private:
  /// Prints any statistics maintained in the Runtime about GC to \p
  /// os.  At present, this means the breakdown of markRoots time by
  /// "phase" within markRoots.
  void printRuntimeGCStats(JSONEmitter &json) const override;

  /// \return one higher than the largest symbol in the identifier table. This
  /// enables the GC to size its internal structures for symbol marking.
  /// Optionally invoked at the beginning of a garbage collection.
  virtual unsigned getSymbolsEnd() const override;

  /// If any symbols are marked by the IdentifierTable, clear that marking.
  /// Optionally invoked at the beginning of some collections.
  virtual void unmarkSymbols() override;

  /// Called by the GC at the end of a collection to free all symbols not set in
  /// markedSymbols.
  virtual void freeSymbols(const llvh::BitVector &markedSymbols) override;

#ifdef HERMES_SLOW_DEBUG
  /// \return true if the given symbol is a live entry in the identifier
  /// table.
  virtual bool isSymbolLive(SymbolID id) override;

  /// \return An associated heap cell for the symbol if one exists, null
  /// otherwise.
  virtual const void *getStringForSymbol(SymbolID id) override;
#endif

  /// See \c GCCallbacks for details.
  size_t mallocSize() const override;

  /// Generate a bytecode buffer that contains a few special functions:
  /// 0) an empty function that returns undefined.
  /// 1) a function that returns the global object.
  static std::unique_ptr<Buffer> generateSpecialRuntimeBytecode();

  /// Insert the predefined strings into the IdentifierTable.
  /// NOTE: this function does not do any allocations in the GC heap, it is safe
  /// to use at any time in initialization.
  void initPredefinedStrings();

  /// Initialize the \c charStrings_ array with a StringPrimitive for each
  /// character.
  void initCharacterStrings();

  /// \param methodIndex is the index of the method in the table that lists
  ///   all the builtin methods, which is what we are iterating over.
  /// \param objectName is the id for the name of the object in the list of the
  ///   predefined strings.
  /// \param object is the object where the builtin method is defined as a
  ///   property.
  /// \param methodID is the SymbolID for the name of the method.
  using ForEachPublicNativeBuiltinCallback = ExecutionStatus(
      unsigned methodIndex,
      Predefined::Str objectName,
      Handle<JSObject> &object,
      SymbolID methodID);

  /// Enumerate all public native builtin methods, and invoke the callback on
  /// each method.
  ExecutionStatus forEachPublicNativeBuiltin(
      const std::function<ForEachPublicNativeBuiltinCallback> &callback);

  /// Populate native builtins into the builtins table.
  /// Public native builtins are added by extracting the values from the global
  /// object. Private native builtins are added by \c createHermesBuiltins().
  void initNativeBuiltins();

  /// Populate JS builtins into the builtins table, after verifying they do
  /// exist from the result of running internal bytecode.
  void initJSBuiltins(
      llvh::MutableArrayRef<Callable *> builtins,
      Handle<JSObject> jsBuiltins);

  /// Walk all the builtin methods, assert that they are not overridden. If they
  /// are, throw an exception. This will be called at most once, before freezing
  /// the builtins.
  ExecutionStatus assertBuiltinsUnmodified();

  /// Called after asserting all builtin methods are not overridden, to freeze
  /// those builtins. This will be called at most once.
  void freezeBuiltins();

  /// The slow path for \c getCharacterString(). This function allocates a new
  /// string for the passed character \p ch.
  Handle<StringPrimitive> allocateCharacterString(char16_t ch);

  /// Add a \c RuntimeModule \p rm to the runtime module list.
  void addRuntimeModule(RuntimeModule *rm) {
    runtimeModuleList_.push_back(*rm);
  }

  /// Remove a \c RuntimeModule \p rm from the runtime module list.
  void removeRuntimeModule(RuntimeModule *rm);

  /// Called by CrashManager on the event of a crash to produce a stream of data
  /// to crash log. Output should be a JSON object. This is the central point
  /// for adding calls to further functions which dump specific elements of
  /// of crash dump data for a Hermes Runtime instance.
  void crashCallback(int fd);

  /// Write a JS stack trace as part of a \c crashCallback() run.
  void crashWriteCallStack(JSONEmitter &json);

#ifdef HERMESVM_SERIALIZE
  void serializeIdentifierTable(Serializer &s);

  /// Serialize Runtime fields.
  void serializeRuntimeFields(Serializer &s);

  /// Deserialize Runtime fields.
  void deserializeRuntimeFields(Deserializer &d);

  /// Deserialize the VM state.
  /// \param inputFile MemoryBuffer to read from.
  /// \param currentlyInYoung Whether we are allocating from the young gen
  /// before deserialization starts and should we go back to allocating from the
  /// young gen after deserialziation.
  void deserializeImpl(Deserializer &d, bool currentlyInYoung);
#endif

 private:
  GCStorage heapStorage_;

  std::vector<std::function<void(GC *, RootAcceptor &)>> customMarkRootFuncs_;
  std::vector<std::function<void(GC *, WeakRefAcceptor &)>>
      customMarkWeakRootFuncs_;
  std::vector<std::function<void(HeapSnapshot &)>> customSnapshotNodeFuncs_;
  std::vector<std::function<void(HeapSnapshot &)>> customSnapshotEdgeFuncs_;

  /// All state related to JIT compilation.
  JITContext jitContext_;

  /// Set to true if we should enable ES6 Promise.
  const bool hasES6Promise_;

  /// Set to true if we should enable ES6 Proxy.
  const bool hasES6Proxy_;

  /// Set to true if we should enable ES6 Symbol.
  const bool hasES6Symbol_;

  /// Set to true if we should enable ES6 Intl APIs.
  const bool hasES6Intl_;

  /// Set to true if we should randomize stack placement etc.
  const bool shouldRandomizeMemoryLayout_;

  // Percentage in [0,100] of bytecode we should eagerly read into page cache.
  const uint8_t bytecodeWarmupPercent_;

  // Signal-based I/O tracking. Slows down execution.
  const bool trackIO_;

  /// This value can be passed to the runtime as flags to test experimental
  /// features. Each experimental feature decides how to interpret these
  /// values. Generally each experiment is associated with one or more bits of
  /// this value. Interpretation of these bits is up to each experiment.
  /// To add an experiment, populate the VMExperimentFlags enum with additional
  /// bit values, typically 1 as test and 0 as control.
  experiments::VMExperimentFlags vmExperimentFlags_{experiments::Default};

  friend class GCScope;
  friend class HandleBase;
  friend class Interpreter;
  friend class RuntimeModule;
  friend class MarkRootsPhaseTimer;
  friend struct RuntimeOffsets;
  friend class JITContext;
  friend class ScopedNativeDepthReducer;
  friend class ScopedNativeDepthTracker;
  friend class ScopedNativeCallFrame;

  class MarkRootsPhaseTimer;

  /// Whenever we pass through the first phase, we record the current time here,
  /// so we can calculate the total time after we pass through the last phase.
  std::chrono::time_point<std::chrono::steady_clock> startOfMarkRoots_;
  /// The duration of each GC root marking phase is accumulated here.
  double markRootsPhaseTimes_[static_cast<unsigned>(
      RootAcceptor::Section::NumSections)] = {};
  /// The duration of the all root makring is accumulated here.
  double totalMarkRootsTime_ = 0.0;

  /// A global counter that increments and provide unique object IDs.
  ObjectID nextObjectID_{0};

  /// The identifier table.
  IdentifierTable identifierTable_{};

  /// The global symbol registry.
  SymbolRegistry symbolRegistry_{};

  /// Set of runtime statistics.
  instrumentation::RuntimeStats runtimeStats_;

  /// Shared location to place native objects required by JSLib
  std::shared_ptr<RuntimeCommonStorage> commonStorage_;

  /// Empty code block that returns undefined.
  /// Owned by specialCodeBlockRuntimeModule_.
  CodeBlock *emptyCodeBlock_{};

  /// Code block that returns the global object.
  /// Owned by specialCodeBlockRuntimeModule_.
  CodeBlock *returnThisCodeBlock_{};

  /// The runtime module that owns emptyCodeBlock_ and returnThisCodeBlock_.
  /// We use a raw pointer here because it will be added to runtimeModuleList_,
  /// and will be freed when Runtime is freed.
  RuntimeModule *specialCodeBlockRuntimeModule_{};

  /// A list of all active runtime modules. Each \c RuntimeModule adds itself
  /// on construction and removes itself on destruction.
  RuntimeModuleList runtimeModuleList_{};

  /// Optional record of the last few executed bytecodes in case of a crash.
  CrashTrace crashTrace_{};

  /// @name Private VM State
  /// @{

  PinnedHermesValue *registerStack_;
  PinnedHermesValue *registerStackEnd_;
  PinnedHermesValue *stackPointer_;
  /// Bytes of register stack to unmap on destruction.
  /// When set to zero, the register stack is not allocated
  /// by the runtime itself.
  uint32_t registerStackBytesToUnmap_{0};
  /// Manages data to be used in the case of a crash.
  std::shared_ptr<CrashManager> crashMgr_;
  /// Points to the last register in the callers frame. The current frame (the
  /// callee frame) starts in the next register and continues up to and
  /// including \c stackPointer_.
  StackFramePtr currentFrame_{nullptr};

  /// Current depth of native call frames, including recursive interpreter
  /// calls.
  unsigned nativeCallFrameDepth_{0};

 public:
  /// A stack overflow exception is thrown when \c nativeCallFrameDepth_ exceeds
  /// this threshold.
  static constexpr unsigned MAX_NATIVE_CALL_FRAME_DEPTH =
#ifdef HERMES_LIMIT_STACK_DEPTH
      // UBSAN builds will hit a native stack overflow much earlier, so make
      // this limit dramatically lower.
      30
#elif defined(_MSC_VER) && defined(__clang__) && defined(HERMES_SLOW_DEBUG)
      30
#elif defined(_MSC_VER) && defined(HERMES_SLOW_DEBUG)
      // On windows in dbg mode builds, stack frames are bigger, and a depth
      // limit of 384 results in a C++ stack overflow in testing.
      128
#elif defined(_MSC_VER) && !NDEBUG
      192
#else
      /// This depth limit was originally 256, and we
      /// increased when an app violated it.  The new depth is 128
      /// larger.  See T46966147 for measurements/calculations indicating
      /// that this limit should still insulate us from native stack overflow.)
      384
#endif
      ;

  /// rootClazzes_[i] is a PinnedHermesValue pointing to a hidden class with
  /// its i first slots pre-reserved.
  std::array<PinnedHermesValue, InternalProperty::NumInternalProperties + 1>
      rootClazzes_;

  /// Cache for property lookups in non-JS code.
  PropertyCacheEntry fixedPropCache_[(size_t)PropCacheID::_COUNT];

  /// StringPrimitive representation of the first 256 characters.
  /// These are allocated as "long-lived" objects, so they don't need
  /// to be scanned as roots in young-gen collections.
  std::vector<PinnedHermesValue> charStrings_{};

  /// Pointers to callable implementations of builtins.
  std::vector<Callable *> builtins_{};

  /// True if the builtins are all frozen (non-writable, non-configurable).
  bool builtinsFrozen_{false};

#ifdef HERMESVM_PROFILER_BB
  BasicBlockExecutionInfo basicBlockExecInfo_;

  /// Store all inline caching miss information.
  InlineCacheProfiler inlineCacheProfiler_;
#endif

  /// ScriptIDs to use for new RuntimeModules coming in.
  facebook::hermes::debugger::ScriptID nextScriptId_{1};

  /// Store a key for the function that is executed if a crash occurs.
  /// This key will be unregistered in the destructor.
  const CrashManager::CallbackKey crashCallbackKey_;

  /// Sampling profiler data for this runtime. The ctor/dtor of SamplingProfiler
  /// will automatically register/unregister this runtime from profiling.
  std::unique_ptr<SamplingProfiler> samplingProfiler_;

  /// Pointer to the code coverage profiler.
  const std::unique_ptr<CodeCoverageProfiler> codeCoverageProfiler_;

  /// A list of callbacks to call before runtime destruction.
  std::vector<DestructionCallback> destructionCallbacks_;

  /// Bit flags for async break request reasons.
  enum class AsyncBreakReasonBits : uint8_t {
    DebuggerExplicit = 0x1,
    DebuggerImplicit = 0x2,
    Timeout = 0x4,
  };

  /// An atomic flag set when an async pause is requested.
  /// It is a bits flag with each bit reserved for different clients
  /// defined by AsyncBreakReasonBits.
  /// This may be manipulated from multiple threads.
  std::atomic<uint8_t> asyncBreakRequestFlag_{0};

#if defined(HERMES_ENABLE_DEBUGGER)
  /// \return zero if no debugger async pause was requested, the old nonzero
  /// async flags if an async pause was requested. If nonzero is returned, the
  /// flag is reset to 0.
  uint8_t testAndClearDebuggerAsyncBreakRequest() {
    return testAndClearAsyncBreakRequest(
        (uint8_t)AsyncBreakReasonBits::DebuggerExplicit |
        (uint8_t)AsyncBreakReasonBits::DebuggerImplicit);
  }

  Debugger debugger_{this};
#endif

  /// \return whether any async break is requested or not.
  bool hasAsyncBreak() const {
    return asyncBreakRequestFlag_.load(std::memory_order_relaxed) != 0;
  }

  /// \return whether async break was requested or not for \p reasonBits. Clear
  /// \p reasonBit request bit afterward.
  uint8_t testAndClearAsyncBreakRequest(uint8_t reasonBits) {
    /// Note that while the triggerTimeoutAsyncBreak() function may be called
    /// from any thread, this one may only be called from within the Interpreter
    /// loop.
    uint8_t flag = asyncBreakRequestFlag_.load(std::memory_order_relaxed);
    if (LLVM_LIKELY((flag & (uint8_t)reasonBits) == 0)) {
      // Fast path.
      return false;
    }
    // Clear the flag using CAS.
    uint8_t oldFlag = asyncBreakRequestFlag_.fetch_and(
        ~(uint8_t)reasonBits, std::memory_order_relaxed);
    assert(oldFlag != 0 && "Why is oldFlag zero?");
    return oldFlag;
  }

  /// \return whether timeout async break was requsted or not. Clear the
  /// timeout request bit afterward.
  bool testAndClearTimeoutAsyncBreakRequest() {
    return testAndClearAsyncBreakRequest(
        (uint8_t)AsyncBreakReasonBits::Timeout);
  }

  /// Request the interpreter loop to take an asynchronous break
  /// at a convenient point.
  void triggerAsyncBreak(AsyncBreakReasonBits reason) {
    asyncBreakRequestFlag_.fetch_or((uint8_t)reason, std::memory_order_relaxed);
  }

  /// Notify runtime execution has timeout.
  ExecutionStatus notifyTimeout();

  /// Holds references to persistent BC providers for the lifetime of the
  /// Runtime. This is needed because the identifier table may contain pointers
  /// into bytecode, and so memory backing these must be preserved.
  std::vector<std::shared_ptr<hbc::BCProvider>> persistentBCProviders_;

  /// Config-provided callback for GC events.
  std::function<void(GCEventKind, const char *)> gcEventCallback_;

  /// Set from RuntimeConfig.
  bool allowFunctionToStringWithRuntimeSource_;

 private:
#ifdef NDEBUG
  /// See \c ::setCurrentIP() and \c ::getCurrentIP() .
  const inst::Inst *currentIP_{nullptr};
#else
  /// When assertions are enabled we track whether \c currentIP_ is "valid" by
  /// making it optional. If this is accessed when the optional value is cleared
  /// (the invalid state) we assert.
  llvh::Optional<const inst::Inst *> currentIP_{(const inst::Inst *)nullptr};
#endif

 public:
  /// Set the value of the current Instruction Pointer (IP). Generally this is
  /// called by the interpeter before it makes any major calls out of its main
  /// loop. However, the interpeter also reads the value held here back after
  /// major calls return so this can also be called by other code which wants to
  /// return to the interpreter at a different IP. This allows things external
  /// to the interpreter loop to affect the flow of bytecode execution.
  inline void setCurrentIP(const inst::Inst *ip) {
    currentIP_ = ip;
  }

  /// Get the current Instruction Pointer (IP). This can be used to find out
  /// the last bytecode executed if we're currently in the interpeter loop. If
  /// we are not in the interpeter loop (i.e. we've made it into the VM
  /// internals via a native call), this this will return nullptr.
  inline const inst::Inst *getCurrentIP() const {
#ifdef NDEBUG
    return currentIP_;
#else
    assert(
        currentIP_.hasValue() &&
        "Current IP unknown - this probably means a CAPTURE_IP_* is missing in the interpreter.");
    return *currentIP_;
#endif
  }

  /// This is slow compared to \c getCurrentIP() as it's virtual.
  inline const inst::Inst *getCurrentIPSlow() const override {
    return getCurrentIP();
  }

#ifdef NDEBUG
  void invalidateCurrentIP() {}
#else
  void invalidateCurrentIP() {
    currentIP_.reset();
  }
#endif

  /// Save the return address in the caller in the stack frame.
  /// This needs to be called at the beginning of a function call, after the
  /// stack frame is set up.
  void saveCallerIPInStackFrame() {
#ifndef NDEBUG
    assert(
        (!currentFrame_.getSavedIP() ||
         (currentIP_.hasValue() && currentFrame_.getSavedIP() == currentIP_)) &&
        "The ip should either be null or already have the expected value");
#endif
    currentFrame_.getSavedIPRef() =
        HermesValue::encodeNativePointer(getCurrentIP());
  }

  void setAllowFunctionToStringWithRuntimeSource(bool v) {
    allowFunctionToStringWithRuntimeSource_ = v;
  }

  bool getAllowFunctionToStringWithRuntimeSource() const {
    return allowFunctionToStringWithRuntimeSource_;
  }

 private:
  /// Given the current last known IP used in the interpreter loop, returns the
  /// last known CodeBlock and IP combination. IP must not be null as this
  /// suggests we're not in the interpter loop, and there will be no CodeBlock
  /// to find.
  std::pair<const CodeBlock *, const inst::Inst *>
  getCurrentInterpreterLocation(const inst::Inst *initialSearchIP) const;

 public:
  /// Return a StackTraceTreeNode for the last known interpreter bytecode
  /// location. Returns nullptr if we're not in the interpeter loop, or
  /// allocation location tracking is not enabled. For this to function it
  /// needs to be passed the current IP from getCurrentIP(). We do not call
  /// this internally because it should always be called prior even if we
  /// do not really want a stack-traces node. This means we can leverage our
  /// library of tests to assert getCurrentIP() would return the right value
  /// at this point without actually collecting stack-trace data.
  StackTracesTreeNode *getCurrentStackTracesTreeNode(
      const inst::Inst *ip) override;

  /// Return the current StackTracesTree or nullptr if it's not available.
  StackTracesTree *getStackTracesTree() override {
    return stackTracesTree_.get();
  }

  /// To facilitate allocation location tracking this must be called by the
  /// interpeter:
  /// * Just before we enter a new CodeBlock
  /// * At the entry point of a CodeBlock if this is the first entry into the
  ///   interpter loop.
  inline void pushCallStack(const CodeBlock *codeBlock, const inst::Inst *ip) {
    if (stackTracesTree_) {
      pushCallStackImpl(codeBlock, ip);
    }
  }

  /// Must pair up with every call to \c pushCallStack .
  inline void popCallStack() {
    if (stackTracesTree_) {
      popCallStackImpl();
    }
  }

  /// Enable allocation location tracking. Only works with
  /// HERMES_ENABLE_ALLOCATION_LOCATION_TRACES.
  void enableAllocationLocationTracker() {
    enableAllocationLocationTracker(nullptr);
  }
  void enableAllocationLocationTracker(
      std::function<void(
          uint64_t,
          std::chrono::microseconds,
          std::vector<GCBase::AllocationLocationTracker::HeapStatsUpdate>)>
          fragmentCallback);

  /// Disable allocation location tracking for new objects. Old objects tagged
  /// with stack traces continue to be tracked until they are freed.
  /// \param clearExistingTree is for use by tests and in general will break
  /// because old objects would end up with dead pointers to stack-trace nodes.
  void disableAllocationLocationTracker(bool clearExistingTree = false);

  /// Enable the heap sampling profiler. About every \p samplingInterval bytes
  /// allocated, the stack will be sampled. This will attribute the highest
  /// allocating functions.
  /// \param samplingInterval A number of bytes that a sample should be taken,
  ///   on average.
  /// \param seed If non-negative, used as the seed for the random engine.
  void enableSamplingHeapProfiler(size_t samplingInterval, int64_t seed = -1);

  /// Disable the heap sampling profiler and flush the results out to \p os.
  void disableSamplingHeapProfiler(llvh::raw_ostream &os);

 private:
  void popCallStackImpl();
  void pushCallStackImpl(const CodeBlock *codeBlock, const inst::Inst *ip);
  std::unique_ptr<StackTracesTree> stackTracesTree_;
};

/// StackRuntime is meant to be used whenever a Runtime should be allocated on
/// the stack. This should only be used by JSI, everything else should use the
/// default creator.
class StackRuntime final : public Runtime {
 public:
  StackRuntime(const RuntimeConfig &config);
  StackRuntime(
      std::shared_ptr<StorageProvider> provider,
      const RuntimeConfig &config);

  // A dummy virtual destructor to avoid problems when StackRuntime is used
  // in compilation units compiled with RTTI.
  virtual ~StackRuntime();
};

/// An RAII class for automatically tracking the native call frame depth.
class ScopedNativeDepthTracker {
  Runtime *const runtime_;

 public:
  explicit ScopedNativeDepthTracker(Runtime *runtime) : runtime_(runtime) {
    ++runtime->nativeCallFrameDepth_;
  }
  ~ScopedNativeDepthTracker() {
    --runtime_->nativeCallFrameDepth_;
  }

  /// \return whether we overflowed the native call frame depth.
  bool overflowed() const {
    return runtime_->nativeCallFrameDepth_ >
        Runtime::MAX_NATIVE_CALL_FRAME_DEPTH;
  }
};

/// An RAII class which creates a little headroom in the native depth
/// tracking.  This is used when calling into JSError to extract the
/// stack, as the error may represent an overflow.  Without this, a
/// cascade of exceptions could occur, overflowing the C++ stack.
class ScopedNativeDepthReducer {
  Runtime *const runtime_;
  bool undo = false;
  // This is empirically good enough.
  static constexpr int kDepthAdjustment = 3;

 public:
  explicit ScopedNativeDepthReducer(Runtime *runtime) : runtime_(runtime) {
    if (runtime->nativeCallFrameDepth_ >= kDepthAdjustment) {
      runtime->nativeCallFrameDepth_ -= kDepthAdjustment;
      undo = true;
    }
  }
  ~ScopedNativeDepthReducer() {
    if (undo) {
      runtime_->nativeCallFrameDepth_ += kDepthAdjustment;
    }
  }
};

/// A ScopedNativeCallFrame is an RAII class that manipulates the Runtime
/// stack and depth counter, and holds a stack frame. The stack frame contents
/// may be accessed (as StackFramePtr) via ->. Note that constructing this may
/// fail due to stack overflow, either via the register stack or the depth
/// counter. It is necessary to check the overflowed() flag before access the
/// stack frame contents.
/// Note that the arguments to the call frame are left uninitialized. The caller
/// must clear these before triggering a GC. The fillArgs() function may be used
/// for this purpose.
class ScopedNativeCallFrame {
  /// The runtime for this call frame.
  Runtime *const runtime_;

  /// The stack pointer that will be restored in the destructor.
  PinnedHermesValue *const savedSP_;

  /// The contents of the new frame.
  StackFramePtr frame_;

  /// Whether this call frame overflowed.
  bool overflowed_;

#ifndef NDEBUG
  /// Whether the user has called overflowed() with a false result.
  mutable bool overflowHasBeenChecked_{false};
#endif

  /// \return whether the runtime can allocate a new frame with the given number
  /// of registers. This may fail if we've overflowed our register stack, or
  /// exceeded the native call frame depth.
  static bool runtimeCanAllocateFrame(
      Runtime *runtime,
      uint32_t registersNeeded) {
    return runtime->checkAvailableStack(registersNeeded) &&
        runtime->nativeCallFrameDepth_ <= Runtime::MAX_NATIVE_CALL_FRAME_DEPTH;
  }

 public:
  /// Construct a native call frame for the given \p runtime in preparation of
  /// calling \p callee with \p argCount arguments and the given \p thisArg.
  /// \p callee is either a native pointer to CodeBlock, or an object pointer to
  /// a Callable (the two cases are distinguished by the type tag).
  /// \p newTarget is either \c undefined or the callable of the constructor
  /// currently being invoked by new.
  /// On overflow, the overflowed() flag is set, in which case the stack frame
  /// must not be used.
  /// The arguments are initially uninitialized. The caller should initialize
  /// them by storing into them, or via fillArguments().
  ScopedNativeCallFrame(
      Runtime *runtime,
      uint32_t argCount,
      HermesValue callee,
      HermesValue newTarget,
      HermesValue thisArg)
      : runtime_(runtime), savedSP_(runtime->getStackPointer()) {
    runtime->nativeCallFrameDepth_++;
    uint32_t registersNeeded =
        StackFrameLayout::callerOutgoingRegisters(argCount);
    overflowed_ = !runtimeCanAllocateFrame(runtime, registersNeeded);
    if (LLVM_UNLIKELY(overflowed_)) {
      return;
    }

    // We have enough space. Increment the call frame depth and construct the
    // frame. The ScopedNativeCallFrame will restore both.
    auto *stack = runtime->allocUninitializedStack(registersNeeded);
    frame_ = StackFramePtr::initFrame(
        stack,
        runtime->currentFrame_,
        nullptr,
        nullptr,
        argCount,
        callee,
        newTarget);
    frame_.getThisArgRef() = thisArg;
#if HERMES_SLOW_DEBUG
    // Poison the initial arguments to ensure the caller sets all of them before
    // a GC.
    assert(!overflowed_ && "Overflow should return early");
    overflowHasBeenChecked_ = true;
    fillArguments(argCount, HermesValue::encodeInvalidValue());
    // We still want the user to check for overflow.
    overflowHasBeenChecked_ = false;
#endif
  }

  /// Construct a native call frame for the given \p runtime in preparation of
  /// calling \p callee with \p argCount arguments and the given \p thisArg. On
  /// overflow, the overflowed() flag is set, in which case the stack frame must
  /// not be used.
  /// The arguments are initially uninitialized. The caller should initialize
  /// them by storing into them, or via fillArguments().
  ScopedNativeCallFrame(
      Runtime *runtime,
      uint32_t argCount,
      Callable *callee,
      bool construct,
      HermesValue thisArg)
      : ScopedNativeCallFrame(
            runtime,
            argCount,
            HermesValue::encodeObjectValue(callee),
            construct ? HermesValue::encodeObjectValue(callee)
                      : HermesValue::encodeUndefinedValue(),
            thisArg) {}

  ~ScopedNativeCallFrame() {
    // Note that we unconditionally increment the native call frame depth and
    // save the SP to avoid branching in the dtor.
    runtime_->nativeCallFrameDepth_--;
    runtime_->popToSavedStackPointer(savedSP_);
#ifndef NDEBUG
    // Clear the frame to detect use-after-free.
    frame_ = StackFramePtr{};
#endif
  }

  /// Fill \p argCount arguments with the given value \p fillValue.
  void fillArguments(uint32_t argCount, HermesValue fillValue) {
    assert(overflowHasBeenChecked_ && "ScopedNativeCallFrame could overflow");
    assert(argCount == frame_.getArgCount() && "Arg count mismatch.");
    std::uninitialized_fill_n(&frame_.getArgRefUnsafe(0), argCount, fillValue);
  }

  /// \return whether the stack frame overflowed.
  bool overflowed() const {
#ifndef NDEBUG
    overflowHasBeenChecked_ = !overflowed_;
#endif
    return overflowed_;
  }

  /// Access the stack frame contents via ->.
  StackFramePtr operator->() {
    assert(overflowHasBeenChecked_ && "ScopedNativeCallFrame could overflow");
    return frame_;
  }
};

/// RAII class to temporarily disallow allocation.
/// Enforced by the GC in slow debug mode only.
class NoAllocScope {
 public:
#ifdef NDEBUG
  explicit NoAllocScope(Runtime *runtime) {}
  explicit NoAllocScope(GC *gc) {}
  void release() {}
#else
  explicit NoAllocScope(Runtime *runtime) : NoAllocScope(&runtime->getHeap()) {}
  explicit NoAllocScope(GC *gc) : noAllocLevel_(&gc->noAllocLevel_) {
    ++*noAllocLevel_;
  }

  ~NoAllocScope() {
    if (noAllocLevel_)
      release();
  }

  /// End this scope early. May only be called once.
  void release() {
    assert(noAllocLevel_ && "already released");
    assert(*noAllocLevel_ > 0 && "unbalanced no alloc");
    --*noAllocLevel_;
    noAllocLevel_ = nullptr;
  }

 private:
  uint32_t *noAllocLevel_;
#endif
};

//===----------------------------------------------------------------------===//
// Runtime inline methods.

inline void Runtime::addCustomRootsFunction(
    std::function<void(GC *, RootAcceptor &)> markRootsFn) {
  customMarkRootFuncs_.emplace_back(std::move(markRootsFn));
}

inline void Runtime::addCustomWeakRootsFunction(
    std::function<void(GC *, WeakRefAcceptor &)> markRootsFn) {
  customMarkWeakRootFuncs_.emplace_back(std::move(markRootsFn));
}

inline void Runtime::addCustomSnapshotFunction(
    std::function<void(HeapSnapshot &)> nodes,
    std::function<void(HeapSnapshot &)> edges) {
  customSnapshotNodeFuncs_.emplace_back(std::move(nodes));
  customSnapshotEdgeFuncs_.emplace_back(std::move(edges));
}

template <
    typename T,
    HasFinalizer hasFinalizer,
    LongLived longLived,
    class... Args>
T *Runtime::makeAFixed(Args &&...args) {
#ifndef NDEBUG
  // We always call getCurrentIP() in a debug build as this has the effect of
  // asserting the IP is correctly set (not invalidated) at this point. This
  // allows us to leverage our whole test-suite to find missing cases of
  // CAPTURE_IP* macros in the interpreter loop.
  (void)getCurrentIP();
#endif
<<<<<<< HEAD
  void *ptr = heap_.alloc<fixedSize, hasFinalizer>(sz);
#ifdef HERMES_ENABLE_ALLOCATION_LOCATION_TRACES
  heap_.getAllocationLocationTracker().newAlloc(ptr, sz);
#endif
  return ptr;
=======
  return getHeap().makeAFixed<T, hasFinalizer, longLived>(
      std::forward<Args>(args)...);
>>>>>>> be52fa1d
}

template <
    typename T,
    HasFinalizer hasFinalizer,
    LongLived longLived,
    class... Args>
T *Runtime::makeAVariable(uint32_t size, Args &&...args) {
#ifndef NDEBUG
  // We always call getCurrentIP() in a debug build as this has the effect of
  // asserting the IP is correctly set (not invalidated) at this point. This
  // allows us to leverage our whole test-suite to find missing cases of
  // CAPTURE_IP* macros in the interpreter loop.
  (void)getCurrentIP();
#endif
<<<<<<< HEAD
  void *ptr = heap_.allocLongLived<hasFinalizer>(size);
#ifdef HERMES_ENABLE_ALLOCATION_LOCATION_TRACES
  heap_.getAllocationLocationTracker().newAlloc(ptr, size);
#endif
  return ptr;
=======
  return getHeap().makeAVariable<T, hasFinalizer, longLived>(
      size, std::forward<Args>(args)...);
>>>>>>> be52fa1d
}

template <typename T>
inline T Runtime::ignoreAllocationFailure(CallResult<T> res) {
  if (LLVM_UNLIKELY(res == ExecutionStatus::EXCEPTION))
    hermes_fatal("Unhandled out of memory exception");
  // Use std::move here to account for specializations of CallResult,
  // (in particular, CallResult<PseudoHandle<U>>)
  // which wrap a class with a deleted copy constructor.
  return std::move(res.getValue());
}

inline void Runtime::ignoreAllocationFailure(ExecutionStatus status) {
  if (LLVM_UNLIKELY(status == ExecutionStatus::EXCEPTION))
    hermes_fatal("Unhandled out of memory exception");
}

inline void Runtime::ttiReached() {
  // Currently, only the heap_ behavior can change at TTI.
  getHeap().ttiReached();
}

template <class T>
inline Handle<T> Runtime::makeHandle(const GCPointer<T> &p) {
  return Handle<T>(this, p.get(this));
}

template <class T>
inline MutableHandle<T> Runtime::makeMutableHandle(const GCPointer<T> &p) {
  return MutableHandle<T>(this, p.get(this));
}

inline StringPrimitive *Runtime::getPredefinedString(
    Predefined::Str predefined) {
  return getStringPrimFromSymbolID(Predefined::getSymbolID(predefined));
}

inline StringPrimitive *Runtime::getPredefinedString(
    Predefined::Sym predefined) {
  return getStringPrimFromSymbolID(Predefined::getSymbolID(predefined));
}

inline Handle<StringPrimitive> Runtime::getPredefinedStringHandle(
    Predefined::Str predefined) {
  return makeHandle(getPredefinedString(predefined));
}

inline Handle<StringPrimitive> Runtime::getPredefinedStringHandle(
    Predefined::Sym predefined) {
  return makeHandle(getPredefinedString(predefined));
}

inline StringPrimitive *Runtime::getStringPrimFromSymbolID(SymbolID id) {
  return identifierTable_.getStringPrim(this, id);
}

#ifdef HERMESVM_PROFILER_BB
inline BasicBlockExecutionInfo &Runtime::getBasicBlockExecutionInfo() {
  return basicBlockExecInfo_;
}

inline void Runtime::dumpBasicBlockProfileTrace(llvh::raw_ostream &OS) {
  basicBlockExecInfo_.dump(OS);
}
#endif

inline Runtime::FormatSymbolID Runtime::formatSymbolID(SymbolID id) {
  return FormatSymbolID(this, id);
}

inline void Runtime::popToSavedStackPointer(PinnedHermesValue *stackPointer) {
  assert(
      stackPointer >= stackPointer_ &&
      "attempting to pop the stack to a higher level");
  stackPointer_ = stackPointer;
}

inline uint32_t Runtime::getStackLevel() const {
  return (uint32_t)(registerStackEnd_ - stackPointer_);
}

inline uint32_t Runtime::availableStackSize() const {
  return (uint32_t)(stackPointer_ - registerStack_);
}

inline bool Runtime::checkAvailableStack(uint32_t count) {
  // Note: use 64-bit arithmetic to avoid overflow. We could also do it with
  // a couple of comparisons, but that is likely to be slower.
  return availableStackSize() >= (uint64_t)count + STACK_RESERVE;
}

inline PinnedHermesValue *Runtime::allocUninitializedStack(uint32_t count) {
  assert(availableStackSize() >= count && "register stack overflow");
  return stackPointer_ -= count;
}

inline bool Runtime::checkAndAllocStack(uint32_t count, HermesValue initValue) {
  if (!checkAvailableStack(count))
    return false;
  allocStack(count, initValue);
  return true;
}

inline void Runtime::popStack(uint32_t count) {
  assert(getStackLevel() >= count && "register stack underflow");
  stackPointer_ += count;
}

inline void Runtime::setCurrentFrameToTopOfStack(StackFramePtr topFrame) {
  assert(
      topFrame.ptr() == stackPointer_ &&
      "topFrame must equal the top of stack");
  currentFrame_ = topFrame;
}

/// Set the current frame pointer to the current top of the stack and return
/// it.
/// \return the new value of the current frame pointer.
inline StackFramePtr Runtime::setCurrentFrameToTopOfStack() {
  return currentFrame_ = StackFramePtr(stackPointer_);
}

inline StackFramePtr Runtime::restoreStackAndPreviousFrame(
    StackFramePtr currentFrame) {
  assert(
      currentFrame_ == currentFrame &&
      "currentFrame parameter must match currentFrame_");
  stackPointer_ = currentFrame.ptr();
  return currentFrame_ = currentFrame.getPreviousFrame();
}

inline StackFramePtr Runtime::restoreStackAndPreviousFrame() {
  return restoreStackAndPreviousFrame(currentFrame_);
}

inline llvh::iterator_range<StackFrameIterator> Runtime::getStackFrames() {
  return {
      StackFrameIterator{currentFrame_}, StackFrameIterator{registerStackEnd_}};
};

inline llvh::iterator_range<ConstStackFrameIterator> Runtime::getStackFrames()
    const {
  return {
      ConstStackFrameIterator{currentFrame_},
      ConstStackFrameIterator{registerStackEnd_}};
};

inline ExecutionStatus Runtime::setThrownValue(HermesValue value) {
  thrownValue_ = value;
  return ExecutionStatus::EXCEPTION;
}

inline void Runtime::clearThrownValue() {
  thrownValue_ = HermesValue::encodeEmptyValue();
}

inline CrashManager &Runtime::getCrashManager() {
  return *crashMgr_;
}

#ifndef HERMESVM_SANITIZE_HANDLES
inline void Runtime::potentiallyMoveHeap() {}
#endif

//===----------------------------------------------------------------------===//

/// Invoke the T constructor with the given args to construct the
/// object in the given memory mem.
template <typename T, typename... CtorArgs>
inline void constructInHeapObj(void *mem, CtorArgs... args) {
  new (mem) T(args...);
}

/// Serialize a SymbolID.
llvh::raw_ostream &operator<<(
    llvh::raw_ostream &OS,
    Runtime::FormatSymbolID format);

} // namespace vm
} // namespace hermes

#endif // HERMES_VM_RUNTIME_H<|MERGE_RESOLUTION|>--- conflicted
+++ resolved
@@ -338,11 +338,7 @@
 
   /// Force a garbage collection cycle.
   void collect(std::string cause) {
-<<<<<<< HEAD
-    heap_.collect(std::move(cause));
-=======
     getHeap().collect(std::move(cause));
->>>>>>> be52fa1d
   }
 
   /// Potentially move the heap if handle sanitization is on.
@@ -1760,16 +1756,8 @@
   // CAPTURE_IP* macros in the interpreter loop.
   (void)getCurrentIP();
 #endif
-<<<<<<< HEAD
-  void *ptr = heap_.alloc<fixedSize, hasFinalizer>(sz);
-#ifdef HERMES_ENABLE_ALLOCATION_LOCATION_TRACES
-  heap_.getAllocationLocationTracker().newAlloc(ptr, sz);
-#endif
-  return ptr;
-=======
   return getHeap().makeAFixed<T, hasFinalizer, longLived>(
       std::forward<Args>(args)...);
->>>>>>> be52fa1d
 }
 
 template <
@@ -1785,16 +1773,8 @@
   // CAPTURE_IP* macros in the interpreter loop.
   (void)getCurrentIP();
 #endif
-<<<<<<< HEAD
-  void *ptr = heap_.allocLongLived<hasFinalizer>(size);
-#ifdef HERMES_ENABLE_ALLOCATION_LOCATION_TRACES
-  heap_.getAllocationLocationTracker().newAlloc(ptr, size);
-#endif
-  return ptr;
-=======
   return getHeap().makeAVariable<T, hasFinalizer, longLived>(
       size, std::forward<Args>(args)...);
->>>>>>> be52fa1d
 }
 
 template <typename T>
