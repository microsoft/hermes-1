/*
 * Copyright (c) Facebook, Inc. and its affiliates.
 *
 * This source code is licensed under the MIT license found in the
 * LICENSE file in the root directory of this source tree.
 */

#ifndef HERMES_AST_CONTEXT_H
#define HERMES_AST_CONTEXT_H

#include "hermes/Parser/PreParser.h"
#include "hermes/Support/Allocator.h"
#include "hermes/Support/SourceErrorManager.h"
#include "hermes/Support/StringTable.h"

namespace hermes {

namespace hbc {
class BackendContext;
}

struct CodeGenerationSettings {
  /// Whether we should emit TDZ checks.
  bool enableTDZ{true};
  /// Whether we can assume there are unlimited number of registers.
  /// This affects how we generate the IR, as we can decide whether
  /// to hold as many temporary values as we like.
  bool unlimitedRegisters{true};
  /// Dump registers assigned to instruction operands.
  bool dumpOperandRegisters{false};
  /// Print source location information in IR dumps.
  bool dumpSourceLocation{false};
  /// Print the use list if the instruction has any users.
  bool dumpUseList{false};
  /// Dump IR after every pass.
  bool dumpIRBetweenPasses{false};
  /// Instrument IR for dynamic checking (if support is compiled in).
  bool instrumentIR{false};
};

struct OptimizationSettings {
  /// Enable aggressive non-strict mode optimizations. These optimizations
  /// assume that:
  ///   - function arguments are never modified indirectly
  ///   - local "eval()" or "with" are not used.
  bool aggressiveNonStrictModeOptimizations{true};

  /// Enable any inlining of functions.
  bool inlining{true};

  /// Enable IR outlining.
  bool outlining{false};

  /// Reuse property cache entries for same property name.
  bool reusePropCache{true};

  /// Recognize calls to global functions like Object.keys() and turn them
  /// into builtin calls.
  bool staticBuiltins{false};

  /// Attempt to resolve CommonJS require() calls at compile time.
  bool staticRequire{false};
};

enum class DebugInfoSetting {
  /// Only emit source locations for instructions that may throw, as required
  /// for generating error stack traces.
  THROWING,

  /// Emit source locations for all instructions, as required for generating
  /// a source map.
  SOURCE_MAP,

  /// Emit full debug info, including source locations for all instructions,
  /// lexical scope info, async break check instructions, etc.
  ALL,
};

enum class ParseFlowSetting {
  /// Do not parse any Flow type syntax.
  NONE,

  /// Parse all Flow type syntax.
  ALL,

  /// Parse all unambiguous Flow type syntax. Syntax that can be intepreted as
  /// either Flow types or standard JavaScript is parsed as if it were standard
  /// JavaScript.
  ///
  /// For example, `foo<T>(x)` is parsed as if it were standard JavaScript
  /// containing two comparisons, even though it could otherwise be interpreted
  /// as a call expression with Flow type arguments.
  UNAMBIGUOUS,
};

<<<<<<< HEAD
=======
/// An enum to track the "source visibility" of functions. This notion is coined
/// to implement "directives" such as 'hide source' and 'sensitive' defined by
/// https://github.com/tc39/proposal-function-implementation-hiding, as well as
/// 'show source' Hermes proposed to explicitly preserve source for `toString`.
///
/// Members are ordered in an increasingly stronger manner, where only later
/// source visibility can override the earlier but not vice versa.
enum class SourceVisibility {
  /// The implementation-default behavior, e.g. `toString` prints
  /// `{ [bytecode] }` in Hermes.
  Default,

  /// Enforce the source code text to be available for the `toString` use.
  ShowSource,

  /// Enforce to have the syntax of NativeFunction, e.g. `toString` prints
  /// `{ [native code] }`.
  HideSource,

  /// Considered security-sensitive, e.g. `toString` printed as NativeFunction;
  /// hidden from error stack trace to protect from leaking its existence.
  Sensitive,
};

>>>>>>> 0bac657c
/// Holds shared dependencies and state.
class Context {
 public:
  using Allocator = hermes::BumpPtrAllocator;

  /// Mapping from require() arguments to actual resolved paths.
  /// Strings owned by a JSON Parser allocator that the user of Context should
  /// manage.
  using ResolutionTableEntry = llvh::DenseMap<llvh::StringRef, llvh::StringRef>;

  /// Mapping from file names to the dictionary to use to look up resolutions.
  /// Strings owned by a JSON Parser allocator that the user of Context should
  /// manage.
  using ResolutionTable = llvh::DenseMap<llvh::StringRef, ResolutionTableEntry>;

 private:
  /// The allocator for AST nodes, which may be rolled back to parse subtrees
  /// during pre-parsing (for lazy parsing).
  Allocator allocator_{};

  /// String/identifier table allocator. It's separate from the AST allocator
  /// because we don't want to revert the strings when we revert subtrees.
  Allocator identifierAllocator_{};

  /// Preparsed function spans and similar used during lazy parsing.
  std::unique_ptr<parser::PreParsedData> preParsed_{};

  /// The global string table.
  StringTable stringTable_{identifierAllocator_};

  /// If an external SourceErrorManager was not supplied to us, we allocate out
  /// private one here.
  std::unique_ptr<SourceErrorManager> ownSm_;

  /// A reference to the manager which we are using.
  SourceErrorManager &sm_;

  /// Whether we are running in script mode. Default to strict.
  bool strictMode_{false};

  /// Is 'eval()' is enabled.
  bool enableEval_{true};

  /// If true, every function will be compiled lazily when invoked for the
  /// first time.
  bool lazyCompilation_{false};

  /// Even if lazily compiling, eagerly compile any functions under this size in
  /// bytes.
  unsigned preemptiveFunctionCompilationThreshold_{0};

  /// Even if lazily compiling, eagerly compile any files under this size in
  /// bytes.
  unsigned preemptiveFileCompilationThreshold_{0};

  /// If true, do not error on return statements that are not within functions.
  bool allowReturnOutsideFunction_{false};

  /// Allows generator functions to be compiled.
  bool generatorEnabled_{true};

  /// If true, do not error on return statements that are not within functions.
  bool allowReturnOutsideFunction_{false};

  /// Allows generator functions to be compiled.
  bool generatorEnabled_{true};

  /// If true, wrap each file in the CommonJS module wrapper function,
  /// and use that for requiring modules.
  bool useCJSModules_{false};

  /// If true, allow parsing JSX as a primary expression.
  bool parseJSX_{false};

  /// Whether to parse Flow type syntax.
  ParseFlowSetting parseFlow_{ParseFlowSetting::NONE};

  /// If non-null, the resolution table which resolves static require().
  const std::unique_ptr<ResolutionTable> resolutionTable_;

  /// The list of segment IDs, based on the user's metadata input to the
  /// compiler when splitting the bundle.
  const std::vector<uint32_t> segments_;

  /// The level of debug information we should emit. Defaults to
  /// DebugInfoSetting::THROWING.
  DebugInfoSetting debugInfoSetting_{DebugInfoSetting::THROWING};

  /// Whether to emit async break check instruction or not.
  bool emitAsyncBreakCheck_{false};

  CodeGenerationSettings codeGenerationSettings_;

  OptimizationSettings optimizationSettings_;

  /// The HBC backend context. We use a shared pointer to avoid any dependencies
  /// on its destructor.
  std::shared_ptr<hbc::BackendContext> hbcBackendContext_{};

 public:
  explicit Context(
      SourceErrorManager &sm,
      CodeGenerationSettings codeGenOpts = CodeGenerationSettings(),
      OptimizationSettings optimizationOpts = OptimizationSettings(),
      std::unique_ptr<ResolutionTable> resolutionTable = nullptr,
      std::vector<uint32_t> segments = {})
      : sm_(sm),
        resolutionTable_(std::move(resolutionTable)),
        segments_(std::move(segments)),
        codeGenerationSettings_(std::move(codeGenOpts)),
        optimizationSettings_(std::move(optimizationOpts)) {}

  explicit Context(
      CodeGenerationSettings codeGenOpts = CodeGenerationSettings(),
      OptimizationSettings optimizationOpts = OptimizationSettings(),
      std::unique_ptr<ResolutionTable> resolutionTable = nullptr,
      std::vector<uint32_t> segments = {})
      : ownSm_(new SourceErrorManager()),
        sm_(*ownSm_),
        resolutionTable_(std::move(resolutionTable)),
        segments_(std::move(segments)),
        codeGenerationSettings_(std::move(codeGenOpts)),
        optimizationSettings_(std::move(optimizationOpts)) {}

  Context(const Context &) = delete;
  void operator=(const Context &) = delete;

  Allocator &getAllocator() {
    return allocator_;
  }

  StringTable &getStringTable() {
    return stringTable_;
  }

  parser::PreParsedBufferInfo *getPreParsedBufferInfo(uint32_t bufferId) {
    if (!preParsed_)
      preParsed_ = std::make_unique<parser::PreParsedData>();
    return preParsed_->getBufferInfo(bufferId);
  }

  SourceErrorManager &getSourceErrorManager() {
    return sm_;
  }

  /// \return the table for static require resolution, nullptr if not supplied.
  const std::vector<uint32_t> &getSegments() const {
    return segments_;
  }

  /// \return the table for static require resolution, nullptr if not supplied.
  const ResolutionTable *getResolutionTable() const {
    return resolutionTable_.get();
  }

  /// Get or create a new identifier for the string \p str. The method copies
  /// the content of the string.
  Identifier getIdentifier(llvh::StringRef str) {
    return stringTable_.getIdentifier(str);
  }

  /// Return the textual representation of the identifier.
  StringRef toString(Identifier iden) {
    return iden.str();
  }

  void setStrictMode(bool strictMode) {
    strictMode_ = strictMode;
  }
  bool isStrictMode() const {
    return strictMode_;
  }

  bool getEnableEval() const {
    return enableEval_;
  }
  void setEnableEval(bool enableEval) {
    enableEval_ = enableEval;
  }

  void setDebugInfoSetting(DebugInfoSetting debugInfoSetting) {
    debugInfoSetting_ = debugInfoSetting;
  }
  DebugInfoSetting getDebugInfoSetting() const {
    return debugInfoSetting_;
  }

  void setEmitAsyncBreakCheck(bool check) {
    emitAsyncBreakCheck_ = check;
  }
  bool getEmitAsyncBreakCheck() const {
    return emitAsyncBreakCheck_;
  }

  void setUseCJSModules(bool useCJSModules) {
    useCJSModules_ = useCJSModules;
  }
  bool getUseCJSModules() const {
    return useCJSModules_;
  }

  void setParseJSX(bool parseJSX) {
    parseJSX_ = parseJSX;
  }
  bool getParseJSX() const {
    return parseJSX_;
  }

  void setParseFlow(ParseFlowSetting parseFlow) {
    parseFlow_ = parseFlow;
  }
  bool getParseFlow() const {
    return parseFlow_ != ParseFlowSetting::NONE;
  }
  bool getParseFlowAmbiguous() const {
    return parseFlow_ == ParseFlowSetting::ALL;
  }

  bool isLazyCompilation() const {
    return lazyCompilation_;
  }

  void setLazyCompilation(bool lazyCompilation) {
    lazyCompilation_ = lazyCompilation;
  }

  unsigned getPreemptiveFunctionCompilationThreshold() {
    return preemptiveFunctionCompilationThreshold_;
  }

  void setPreemptiveFunctionCompilationThreshold(unsigned byteCount) {
    preemptiveFunctionCompilationThreshold_ = byteCount;
  };

  unsigned getPreemptiveFileCompilationThreshold() {
    return preemptiveFileCompilationThreshold_;
  }

  void setPreemptiveFileCompilationThreshold(unsigned byteCount) {
    preemptiveFileCompilationThreshold_ = byteCount;
  };

  bool allowReturnOutsideFunction() const {
    return allowReturnOutsideFunction_;
  }

  void setAllowReturnOutsideFunction(bool allowReturnOutsideFunction) {
    allowReturnOutsideFunction_ = allowReturnOutsideFunction;
  }

  bool isGeneratorEnabled() const {
    return generatorEnabled_;
  }

  void setGeneratorEnabled(bool v) {
    generatorEnabled_ = v;
  }

  bool allowReturnOutsideFunction() const {
    return allowReturnOutsideFunction_;
  }

  void setAllowReturnOutsideFunction(bool allowReturnOutsideFunction) {
    allowReturnOutsideFunction_ = allowReturnOutsideFunction;
  }

  bool isGeneratorEnabled() const {
    return generatorEnabled_;
  }

  void setGeneratorEnabled(bool v) {
    generatorEnabled_ = v;
  }

  void setStaticBuiltinOptimization(bool staticBuiltins) {
    optimizationSettings_.staticBuiltins = staticBuiltins;
  }

  bool getStaticBuiltinOptimization() const {
    return optimizationSettings_.staticBuiltins;
  }

  const CodeGenerationSettings &getCodeGenerationSettings() const {
    return codeGenerationSettings_;
  }

  const OptimizationSettings &getOptimizationSettings() const {
    return optimizationSettings_;
  }

  /// Allocates AST nodes. Should not be used for non-AST data because
  /// the memory may be freed during parsing.
  template <typename T>
  T *allocateNode(size_t num = 1) {
    return allocator_.template Allocate<T>(num);
  }
  void *allocateNode(size_t size, size_t alignment) {
    return allocator_.Allocate(size, alignment);
  }

  hbc::BackendContext *getHBCBackendContext() {
    return hbcBackendContext_.get();
  }

  void setHBCBackendContext(
      std::shared_ptr<hbc::BackendContext> hbcBackendContext) {
    hbcBackendContext_ = std::move(hbcBackendContext);
  }
};

} // namespace hermes

#endif // HERMES_AST_CONTEXT_H<|MERGE_RESOLUTION|>--- conflicted
+++ resolved
@@ -93,8 +93,6 @@
   UNAMBIGUOUS,
 };
 
-<<<<<<< HEAD
-=======
 /// An enum to track the "source visibility" of functions. This notion is coined
 /// to implement "directives" such as 'hide source' and 'sensitive' defined by
 /// https://github.com/tc39/proposal-function-implementation-hiding, as well as
@@ -119,7 +117,6 @@
   Sensitive,
 };
 
->>>>>>> 0bac657c
 /// Holds shared dependencies and state.
 class Context {
  public:
@@ -174,12 +171,6 @@
   /// Even if lazily compiling, eagerly compile any files under this size in
   /// bytes.
   unsigned preemptiveFileCompilationThreshold_{0};
-
-  /// If true, do not error on return statements that are not within functions.
-  bool allowReturnOutsideFunction_{false};
-
-  /// Allows generator functions to be compiled.
-  bool generatorEnabled_{true};
 
   /// If true, do not error on return statements that are not within functions.
   bool allowReturnOutsideFunction_{false};
@@ -378,22 +369,6 @@
     generatorEnabled_ = v;
   }
 
-  bool allowReturnOutsideFunction() const {
-    return allowReturnOutsideFunction_;
-  }
-
-  void setAllowReturnOutsideFunction(bool allowReturnOutsideFunction) {
-    allowReturnOutsideFunction_ = allowReturnOutsideFunction;
-  }
-
-  bool isGeneratorEnabled() const {
-    return generatorEnabled_;
-  }
-
-  void setGeneratorEnabled(bool v) {
-    generatorEnabled_ = v;
-  }
-
   void setStaticBuiltinOptimization(bool staticBuiltins) {
     optimizationSettings_.staticBuiltins = staticBuiltins;
   }
