/*
 * Copyright (c) Facebook, Inc. and its affiliates.
 *
 * This source code is licensed under the MIT license found in the
 * LICENSE file in the root directory of this source tree.
 */

#include "JSParserImpl.h"

#include "hermes/AST/ESTreeJSONDumper.h"
#include "hermes/Support/PerfSection.h"

#include "llvh/Support/SaveAndRestore.h"

using llvh::cast;
using llvh::dyn_cast;
using llvh::isa;

namespace hermes {
namespace parser {
namespace detail {

/// Declare a RAII recursion tracker. Check whether the recursion limit has
/// been exceeded, and if so generate an error and return an empty
/// llvh::Optional<>.
#define CHECK_RECURSION                \
  TrackRecursion trackRecursion{this}; \
  if (recursionDepthCheck())           \
    return llvh::None;

JSParserImpl::JSParserImpl(
    Context &context,
    std::unique_ptr<llvh::MemoryBuffer> input)
    : context_(context),
      sm_(context.getSourceErrorManager()),
      lexer_(
          std::move(input),
          context.getSourceErrorManager(),
          context.getAllocator(),
          &context.getStringTable(),
          context.isStrictMode()),
      pass_(FullParse) {
  initializeIdentifiers();
}

JSParserImpl::JSParserImpl(Context &context, uint32_t bufferId, ParserPass pass)
    : context_(context),
      sm_(context.getSourceErrorManager()),
      lexer_(
          bufferId,
          context.getSourceErrorManager(),
          context.getAllocator(),
          &context.getStringTable(),
          context.isStrictMode()),
      pass_(pass) {
  preParsed_ = context.getPreParsedBufferInfo(bufferId);
  initializeIdentifiers();
}

void JSParserImpl::initializeIdentifiers() {
  getIdent_ = lexer_.getIdentifier("get");
  setIdent_ = lexer_.getIdentifier("set");
  initIdent_ = lexer_.getIdentifier("init");
  useStrictIdent_ = lexer_.getIdentifier("use strict");
  letIdent_ = lexer_.getIdentifier("let");
  ofIdent_ = lexer_.getIdentifier("of");
  useStaticBuiltinIdent_ = lexer_.getIdentifier("use static builtin");
  fromIdent_ = lexer_.getIdentifier("from");
  asIdent_ = lexer_.getIdentifier("as");
  implementsIdent_ = lexer_.getIdentifier("implements");
  interfaceIdent_ = lexer_.getIdentifier("interface");
  packageIdent_ = lexer_.getIdentifier("package");
  privateIdent_ = lexer_.getIdentifier("private");
  protectedIdent_ = lexer_.getIdentifier("protected");
  publicIdent_ = lexer_.getIdentifier("public");
  staticIdent_ = lexer_.getIdentifier("static");
  methodIdent_ = lexer_.getIdentifier("method");
  constructorIdent_ = lexer_.getIdentifier("constructor");
  yieldIdent_ = lexer_.getIdentifier("yield");
  newIdent_ = lexer_.getIdentifier("new");
  targetIdent_ = lexer_.getIdentifier("target");
  valueIdent_ = lexer_.getIdentifier("value");
  typeIdent_ = lexer_.getIdentifier("type");
  asyncIdent_ = lexer_.getIdentifier("async");
  awaitIdent_ = lexer_.getIdentifier("await");

#if HERMES_PARSE_FLOW

  typeofIdent_ = lexer_.getIdentifier("typeof");
  declareIdent_ = lexer_.getIdentifier("declare");
  protoIdent_ = lexer_.getIdentifier("proto");
  opaqueIdent_ = lexer_.getIdentifier("opaque");
  plusIdent_ = lexer_.getIdentifier("plus");
  minusIdent_ = lexer_.getIdentifier("minus");
  moduleIdent_ = lexer_.getIdentifier("module");
  exportsIdent_ = lexer_.getIdentifier("exports");
  esIdent_ = lexer_.getIdentifier("ES");
  commonJSIdent_ = lexer_.getIdentifier("CommonJS");
  mixinsIdent_ = lexer_.getIdentifier("mixins");
  thisIdent_ = lexer_.getIdentifier("this");

  anyIdent_ = lexer_.getIdentifier("any");
  mixedIdent_ = lexer_.getIdentifier("mixed");
  emptyIdent_ = lexer_.getIdentifier("empty");
  booleanIdent_ = lexer_.getIdentifier("boolean");
  boolIdent_ = lexer_.getIdentifier("bool");
  numberIdent_ = lexer_.getIdentifier("number");
  stringIdent_ = lexer_.getIdentifier("string");
  voidIdent_ = lexer_.getIdentifier("void");
  nullIdent_ = lexer_.getIdentifier("null");
  symbolIdent_ = lexer_.getIdentifier("symbol");

  checksIdent_ = lexer_.getIdentifier("%checks");

#endif

  // Generate the string representation of all tokens.
  for (unsigned i = 0; i != NUM_JS_TOKENS; ++i)
    tokenIdent_[i] = lexer_.getIdentifier(tokenKindStr((TokenKind)i));
}

Optional<ESTree::ProgramNode *> JSParserImpl::parse() {
  PerfSection parsing("Parsing JavaScript");
  tok_ = lexer_.advance();
  auto res = parseProgram();
  if (!res)
    return None;
  if (lexer_.getSourceMgr().getErrorCount() != 0)
    return None;
  return res.getValue();
}

void JSParserImpl::errorExpected(
    ArrayRef<TokenKind> toks,
    const char *where,
    const char *what,
    SMLoc whatLoc) {
  llvh::SmallString<4> str;
  llvh::raw_svector_ostream ss{str};

  for (unsigned i = 0; i < toks.size(); ++i) {
    // Insert a separator after the first token.
    if (i > 0) {
      // Use " or " instead of ", " before the last token.
      if (i == toks.size() - 1)
        ss << " or ";
      else
        ss << ", ";
    }
    ss << "'" << tokenKindStr(toks[i]) << "'";
  }

  ss << " expected";

  // Optionally append the 'where' description.
  if (where)
    ss << " " << where;

  SMLoc errorLoc = tok_->getStartLoc();
  SourceErrorManager::SourceCoords curCoords;
  SourceErrorManager::SourceCoords whatCoords;

  // If the location of 'what' is provided, find its and the error's source
  // coordinates.
  if (whatLoc.isValid()) {
    sm_.findBufferLineAndLoc(errorLoc, curCoords);
    sm_.findBufferLineAndLoc(whatLoc, whatCoords);
  }

  if (whatCoords.isSameSourceLineAs(curCoords)) {
    // If the what source coordinates are on the same line as the error, show
    // them both.
    sm_.error(
        errorLoc,
        SourceErrorManager::combineIntoRange(whatLoc, errorLoc),
        ss.str(),
        Subsystem::Parser);
  } else {
    sm_.error(errorLoc, ss.str(), Subsystem::Parser);

    if (what && whatCoords.isValid())
      sm_.note(whatLoc, what, Subsystem::Parser);
  }
}

bool JSParserImpl::need(
    TokenKind kind,
    const char *where,
    const char *what,
    SMLoc whatLoc) {
  if (tok_->getKind() == kind) {
    return true;
  }
  errorExpected(kind, where, what, whatLoc);
  return false;
}

bool JSParserImpl::eat(
    TokenKind kind,
    JSLexer::GrammarContext grammarContext,
    const char *where,
    const char *what,
    SMLoc whatLoc) {
  if (need(kind, where, what, whatLoc)) {
    advance(grammarContext);
    return true;
  }
  return false;
}

bool JSParserImpl::checkAndEat(
    TokenKind kind,
    JSLexer::GrammarContext grammarContext) {
  if (tok_->getKind() == kind) {
    advance(grammarContext);
    return true;
  }
  return false;
}

bool JSParserImpl::checkAndEat(
    UniqueString *ident,
    JSLexer::GrammarContext grammarContext) {
  if (check(ident)) {
    advance(grammarContext);
    return true;
  }
  return false;
}

bool JSParserImpl::checkAssign() const {
  return checkN(
      TokenKind::equal,
      TokenKind::starequal,
      TokenKind::slashequal,
      TokenKind::percentequal,
      TokenKind::plusequal,
      TokenKind::minusequal,
      TokenKind::lesslessequal,
      TokenKind::greatergreaterequal,
      TokenKind::greatergreatergreaterequal,
      TokenKind::starstarequal,
      TokenKind::pipepipeequal,
      TokenKind::ampampequal,
      TokenKind::questionquestionequal,
      TokenKind::ampequal,
      TokenKind::caretequal,
      TokenKind::pipeequal);
}

bool JSParserImpl::checkEndAssignmentExpression() const {
  return checkN(
             TokenKind::rw_in,
             ofIdent_,
             TokenKind::r_paren,
             TokenKind::r_brace,
             TokenKind::r_square,
             TokenKind::comma,
             TokenKind::semi,
             TokenKind::colon,
             TokenKind::eof) ||
      lexer_.isNewLineBeforeCurrentToken();
}

bool JSParserImpl::checkAsyncFunction() {
  // async [no LineTerminator here] function
  // ^
  assert(
      check(asyncIdent_) && "check for async function must occur at 'async'");
  // Avoid passing TokenKind::rw_function here, because parseFunctionHelper
  // relies on seeing `async` in order to construct its AST node.
  // This function must also be idempotent to allow for branching based on its
  // result in parseStatementListItem without having to store another flag,
  // for example.
  OptValue<TokenKind> optNext = lexer_.lookahead1(llvh::None);
  return optNext.hasValue() && *optNext == TokenKind::rw_function;
}

bool JSParserImpl::eatSemi(bool optional) {
  if (tok_->getKind() == TokenKind::semi) {
    advance();
    return true;
  }

  if (tok_->getKind() == TokenKind::r_brace ||
      tok_->getKind() == TokenKind::eof ||
      lexer_.isNewLineBeforeCurrentToken()) {
    return true;
  }

  if (!optional)
    error(tok_->getStartLoc(), "';' expected");
  return false;
}

void JSParserImpl::processDirective(UniqueString *directive) {
  if (directive == useStrictIdent_)
    setStrictMode(true);
  if (directive == useStaticBuiltinIdent_)
    setUseStaticBuiltin();
}

bool JSParserImpl::recursionDepthExceeded() {
  assert(
      recursionDepth_ >= MAX_RECURSION_DEPTH &&
      "recursionDepthExceeded called without recursionDepthCheck");
  error(
      tok_->getStartLoc(),
      "Too many nested expressions/statements/declarations");
  return true;
}

Optional<ESTree::ProgramNode *> JSParserImpl::parseProgram() {
  SMLoc startLoc = tok_->getStartLoc();
  SaveStrictMode saveStrict{this};
  ESTree::NodeList stmtList;

  if (!parseStatementList(
          Param{}, TokenKind::eof, true, AllowImportExport::Yes, stmtList))
    return None;

  SMLoc endLoc = startLoc;
  if (!stmtList.empty()) {
    endLoc = stmtList.back().getEndLoc();
  }
  auto *program = setLocation(
      startLoc,
      endLoc,
      new (context_) ESTree::ProgramNode(std::move(stmtList)));
  program->strictness = ESTree::makeStrictness(isStrictMode());
  return program;
}

Optional<ESTree::FunctionDeclarationNode *>
JSParserImpl::parseFunctionDeclaration(Param param, bool forceEagerly) {
  auto optRes = parseFunctionHelper(param, true, forceEagerly);
  if (!optRes)
    return None;
  return cast<ESTree::FunctionDeclarationNode>(*optRes);
}

Optional<ESTree::FunctionLikeNode *> JSParserImpl::parseFunctionHelper(
    Param param,
    bool isDeclaration,
    bool forceEagerly) {
  // function or async function
  assert(check(TokenKind::rw_function) || check(asyncIdent_));
  bool isAsync = check(asyncIdent_);

  SMLoc startLoc = advance().Start;

  if (isAsync) {
    // async function
    //       ^
    advance();
  }

  bool isGenerator = checkAndEat(TokenKind::star);

  // newParamYield setting per the grammar:
  // FunctionDeclaration: BindingIdentifier[?Yield, ?Await]
  // FunctionExpression: BindingIdentifier[~Yield, ~Await]
  // GeneratorFunctionDeclaration: BindingIdentifier[?Yield, ?Await]
  // GeneratorFunctionExpression: BindingIdentifier[+Yield, ~Await]
  // AsyncFunctionDeclaration: BindingIdentifier[?Yield, ?Await]
  // AsyncFunctionExpression: BindingIdentifier[+Yield, +Await]
  // AsyncGeneratorDeclaration: BindingIdentifier[?Yield, ?Await]
  // AsyncGeneratorExpression: BindingIdentifier[+Yield, +Await]
  bool nameParamYield = isDeclaration ? paramYield_ : isGenerator;
  llvh::SaveAndRestore<bool> saveNameParamYield(paramYield_, nameParamYield);
  bool nameParamAwait = isDeclaration ? paramAwait_ : isAsync;
  llvh::SaveAndRestore<bool> saveNameParamAwait(paramAwait_, nameParamAwait);

  // identifier
  auto optId = parseBindingIdentifier(Param{});
  // If this is a default function declaration, then we can match
  // [+Default] function ( FormalParameters ) { FunctionBody }
  // so the identifier is optional and we can make it nullptr.
  if (isDeclaration && !param.has(ParamDefault) && !optId) {
    errorExpected(
        TokenKind::identifier,
        "after 'function'",
        "location of 'function'",
        startLoc);
    return None;
  }

  ESTree::Node *typeParams = nullptr;
#if HERMES_PARSE_FLOW
  if (context_.getParseFlow() && check(TokenKind::less)) {
    auto optTypeParams = parseTypeParams();
    if (!optTypeParams)
      return None;
    typeParams = *optTypeParams;
  }
#endif

  // (
  if (!need(
          TokenKind::l_paren,
          "at start of function parameter list",
          isDeclaration ? "function declaration starts here"
                        : "function expression starts here",
          startLoc)) {
    return None;
  }

  ESTree::NodeList paramList;

  llvh::SaveAndRestore<bool> saveArgsAndBodyParamYield(
      paramYield_, isGenerator);
  llvh::SaveAndRestore<bool> saveArgsAndBodyParamAwait(paramAwait_, isAsync);

  if (!parseFormalParameters(param, paramList))
    return None;

  ESTree::Node *returnType = nullptr;
  ESTree::Node *predicate = nullptr;
#if HERMES_PARSE_FLOW
  if (context_.getParseFlow() && check(TokenKind::colon)) {
    SMLoc annotStart = advance(JSLexer::GrammarContext::Flow).Start;
    if (!check(checksIdent_)) {
      auto optRet = parseTypeAnnotation(annotStart);
      if (!optRet)
        return None;
      returnType = *optRet;
    }

    if (check(checksIdent_)) {
      auto optPred = parsePredicate();
      if (!optPred)
        return None;
      predicate = *optPred;
    }
  }
#endif

  // {
  if (!need(
          TokenKind::l_brace,
          isDeclaration ? "in function declaration" : "in function expression",
          isDeclaration ? "start of function declaration"
                        : "start of function expression",
          startLoc)) {
    return None;
  }

  SaveStrictMode saveStrictMode{this};

  // Grammar context to be used when lexing the closing brace.
  auto grammarContext =
      isDeclaration ? JSLexer::AllowRegExp : JSLexer::AllowDiv;

  if (pass_ == PreParse) {
    // Create the nodes we want to keep before the AllocationScope.
    ESTree::FunctionLikeNode *node;

    if (isDeclaration) {
      auto *decl = new (context_) ESTree::FunctionDeclarationNode(
          optId ? *optId : nullptr,
          std::move(paramList),
          nullptr,
          typeParams,
          returnType,
          predicate,
          isGenerator,
          isAsync);
      // Initialize the node with a blank body.
      decl->_body = new (context_) ESTree::BlockStatementNode({});
      node = decl;
    } else {
      auto *expr = new (context_) ESTree::FunctionExpressionNode(
          optId ? *optId : nullptr,
          std::move(paramList),
          nullptr,
          typeParams,
          returnType,
          predicate,
          isGenerator,
          isAsync);
      // Initialize the node with a blank body.
      expr->_body = new (context_) ESTree::BlockStatementNode({});
      node = expr;
    }

    AllocationScope scope(context_.getAllocator());
    auto body = parseFunctionBody(Param{}, false, grammarContext, true);
    if (!body)
      return None;

    node->strictness = ESTree::makeStrictness(isStrictMode());
    return setLocation(startLoc, body.getValue(), node);
  }

  auto parsedBody =
      parseFunctionBody(Param{}, forceEagerly, grammarContext, true);
  if (!parsedBody)
    return None;
  auto *body = parsedBody.getValue();

  ESTree::FunctionLikeNode *node;
  if (isDeclaration) {
    auto *decl = new (context_) ESTree::FunctionDeclarationNode(
        optId ? *optId : nullptr,
        std::move(paramList),
        body,
        typeParams,
        returnType,
        predicate,
        isGenerator,
        isAsync);
    decl->strictness = ESTree::makeStrictness(isStrictMode());
    node = decl;
  } else {
    auto *expr = new (context_) ESTree::FunctionExpressionNode(
        optId ? *optId : nullptr,
        std::move(paramList),
        body,
        typeParams,
        returnType,
        predicate,
        isGenerator,
        isAsync);
    expr->strictness = ESTree::makeStrictness(isStrictMode());
    node = expr;
  }
  return setLocation(startLoc, body, node);
}

bool JSParserImpl::parseFormalParameters(
    Param param,
    ESTree::NodeList &paramList) {
  assert(check(TokenKind::l_paren) && "FormalParameters must start with '('");
  // (
  SMLoc lparenLoc = advance().Start;

#if HERMES_PARSE_FLOW
  // The first parameter can be 'this' in Flow mode.
  if (context_.getParseFlow() && check(TokenKind::rw_this)) {
    auto *name = tok_->getResWordIdentifier();
    SMLoc thisParamStart = advance().Start;

    SMLoc annotStart = tok_->getStartLoc();
    if (!eat(
            TokenKind::colon,
            JSLexer::GrammarContext::Flow,
            "in 'this' type annotation",
            "start of 'this'",
            thisParamStart))
      return false;

    auto optType = parseTypeAnnotation(annotStart);
    if (!optType)
      return false;
    ESTree::Node *type = *optType;
    paramList.push_back(*setLocation(
        thisParamStart,
        getPrevTokenEndLoc(),
        new (context_) ESTree::IdentifierNode(name, type, false)));

    checkAndEat(TokenKind::comma);
  }
#endif

  while (!check(TokenKind::r_paren)) {
    if (check(TokenKind::dotdotdot)) {
      // BindingRestElement.
      auto optRestElem = parseBindingRestElement(param);
      if (!optRestElem)
        return false;
      paramList.push_back(*optRestElem.getValue());
      break;
    }

    // BindingElement.
    auto optElem = parseBindingElement(param);
    if (!optElem)
      return false;

    paramList.push_back(*optElem.getValue());

    if (!checkAndEat(TokenKind::comma))
      break;
  }

  // )
  if (!eat(
          TokenKind::r_paren,
          JSLexer::AllowRegExp,
          "at end of function parameter list",
          "start of parameter list",
          lparenLoc)) {
    return false;
  }

  return true;
}

Optional<ESTree::Node *> JSParserImpl::parseStatement(Param param) {
  CHECK_RECURSION;

#define _RET(parseFunc)       \
  if (auto res = (parseFunc)) \
    return res.getValue();    \
  else                        \
    return None;

  switch (tok_->getKind()) {
    case TokenKind::l_brace:
      _RET(parseBlock(param));
    case TokenKind::rw_var:
      _RET(parseVariableStatement(Param{}));
    case TokenKind::semi:
      _RET(parseEmptyStatement());
    case TokenKind::rw_if:
      _RET(parseIfStatement(param.get(ParamReturn)));
    case TokenKind::rw_while:
      _RET(parseWhileStatement(param.get(ParamReturn)));
    case TokenKind::rw_do:
      _RET(parseDoWhileStatement(param.get(ParamReturn)));
    case TokenKind::rw_for:
      _RET(parseForStatement(param.get(ParamReturn)));
    case TokenKind::rw_continue:
      _RET(parseContinueStatement());
    case TokenKind::rw_break:
      _RET(parseBreakStatement());
    case TokenKind::rw_return:
      _RET(parseReturnStatement());
    case TokenKind::rw_with:
      _RET(parseWithStatement(param.get(ParamReturn)));
    case TokenKind::rw_switch:
      _RET(parseSwitchStatement(param.get(ParamReturn)));
    case TokenKind::rw_throw:
      _RET(parseThrowStatement(Param{}));
    case TokenKind::rw_try:
      _RET(parseTryStatement(param.get(ParamReturn)));
    case TokenKind::rw_debugger:
      _RET(parseDebuggerStatement());

    default:
      _RET(parseExpressionOrLabelledStatement(param.get(ParamReturn)));
  }

#undef _RET
}

Optional<ESTree::BlockStatementNode *> JSParserImpl::parseFunctionBody(
    Param param,
    bool eagerly,
    JSLexer::GrammarContext grammarContext,
    bool parseDirectives) {
  if (pass_ == LazyParse && !eagerly) {
    auto startLoc = tok_->getStartLoc();
    assert(
        preParsed_->functionInfo.count(startLoc) == 1 &&
        "no function info stored during preparse");
    PreParsedFunctionInfo functionInfo = preParsed_->functionInfo[startLoc];
    SMLoc endLoc = functionInfo.end;
    if ((unsigned)(endLoc.getPointer() - startLoc.getPointer()) >=
        context_.getPreemptiveFunctionCompilationThreshold()) {
      lexer_.seek(endLoc);
      advance(grammarContext);

      // Emulate parsing the "use strict" directive in parseBlock.
      setStrictMode(functionInfo.strictMode);

      auto *body = new (context_) ESTree::BlockStatementNode({});
      body->isLazyFunctionBody = true;
      body->paramYield = paramYield_;
      body->paramAwait = paramAwait_;
      body->bufferId = lexer_.getBufferId();
      return setLocation(startLoc, endLoc, body);
    }
  }

  auto body = parseBlock(ParamReturn, grammarContext, parseDirectives);
  if (!body)
    return None;

  if (pass_ == PreParse) {
    preParsed_->functionInfo[(*body)->getStartLoc()] =
        PreParsedFunctionInfo{(*body)->getEndLoc(), isStrictMode()};
  }

  return body;
}

Optional<ESTree::Node *> JSParserImpl::parseDeclaration(Param param) {
  CHECK_RECURSION;

  assert(checkDeclaration() && "invalid start for declaration");

  if (check(TokenKind::rw_function) || check(asyncIdent_)) {
    auto fdecl = parseFunctionDeclaration(Param{});
    if (!fdecl)
      return None;

    return *fdecl;
  }

  if (check(TokenKind::rw_class)) {
    auto optClass = parseClassDeclaration(Param{});
    if (!optClass)
      return None;

    return *optClass;
  }

  if (checkN(TokenKind::rw_const, letIdent_)) {
    auto optLexDecl = parseLexicalDeclaration(ParamIn);
    if (!optLexDecl)
      return None;

    return *optLexDecl;
  }

#if HERMES_PARSE_FLOW
  if (context_.getParseFlow()) {
    auto optDecl = parseFlowDeclaration();
    if (!optDecl)
      return None;
    return *optDecl;
  }
#endif

  assert(false && "checkDeclaration() returned true without a declaration");
  return None;
}

bool JSParserImpl::parseStatementListItem(
    Param param,
    bool parseDirectives,
    AllowImportExport allowImportExport,
    ESTree::NodeList &stmtList) {
  if (checkDeclaration()) {
    auto decl = parseDeclaration(Param{});
    if (!decl)
      return false;

    stmtList.push_back(*decl.getValue());
#if HERMES_PARSE_FLOW
  } else if (context_.getParseFlow() && checkDeclareType()) {
    // declare var, declare function, declare interface, etc.
    SMLoc start = advance(JSLexer::GrammarContext::Flow).Start;
    auto decl = parseDeclare(start, AllowDeclareExportType::No);
    if (!decl)
      return false;
    stmtList.push_back(*decl.getValue());
#endif
  } else if (tok_->getKind() == TokenKind::rw_import) {
    // 'import' can indicate an import declaration, but it's also possible a
    // Statement begins with a call to `import()`, so do a lookahead to see if
    // the next token is '('.
    auto optNext = lexer_.lookahead1(None);
    if (optNext.hasValue() && *optNext == TokenKind::l_paren) {
      auto stmt = parseStatement(param.get(ParamReturn));
      if (!stmt)
        return false;

      stmtList.push_back(*stmt.getValue());
    } else {
      auto importDecl = parseImportDeclaration();
      if (!importDecl) {
        return false;
      }

      stmtList.push_back(*importDecl.getValue());
      if (allowImportExport == AllowImportExport::No) {
        error(
            importDecl.getValue()->getSourceRange(),
            "import declaration must be at top level of module");
      }
    }
  } else if (tok_->getKind() == TokenKind::rw_export) {
    auto exportDecl = parseExportDeclaration();
    if (!exportDecl) {
      return false;
    }

    if (allowImportExport == AllowImportExport::Yes) {
      stmtList.push_back(**exportDecl);
    } else {
      error(
          exportDecl.getValue()->getSourceRange(),
          "export declaration must be at top level of module");
    }
  } else {
    auto stmt = parseStatement(param.get(ParamReturn));
    if (!stmt)
      return false;

    stmtList.push_back(*stmt.getValue());
  }

  return true;
}

template <typename... Tail>
Optional<bool> JSParserImpl::parseStatementList(
    Param param,
    TokenKind until,
    bool parseDirectives,
    AllowImportExport allowImportExport,
    ESTree::NodeList &stmtList,
    Tail... otherUntil) {
  if (parseDirectives) {
    ESTree::ExpressionStatementNode *dirStmt;
    while (check(TokenKind::string_literal) &&
           (dirStmt = parseDirective()) != nullptr) {
      stmtList.push_back(*dirStmt);
    }
  }

  while (!check(TokenKind::eof) && !checkN(until, otherUntil...)) {
    if (!parseStatementListItem(
            param, parseDirectives, allowImportExport, stmtList)) {
      return None;
    }
  }

  return true;
}

Optional<ESTree::BlockStatementNode *> JSParserImpl::parseBlock(
    Param param,
    JSLexer::GrammarContext grammarContext,
    bool parseDirectives) {
  // {
  assert(check(TokenKind::l_brace));
  SMLoc startLoc = advance().Start;

  ESTree::NodeList stmtList;

  if (!parseStatementList(
          param,
          TokenKind::r_brace,
          parseDirectives,
          AllowImportExport::No,
          stmtList)) {
    return None;
  }

  // }
  auto *body = setLocation(
      startLoc,
      tok_,
      new (context_) ESTree::BlockStatementNode(std::move(stmtList)));
  if (!eat(
          TokenKind::r_brace,
          grammarContext,
          "at end of block",
          "block starts here",
          startLoc))
    return None;

  return body;
}

bool JSParserImpl::validateBindingIdentifier(
    Param param,
    SMRange range,
    UniqueString *id,
    TokenKind kind) {
  if (id == yieldIdent_) {
    // yield is permitted as BindingIdentifier in the grammar,
    // and prohibited with static semantics.
    if (isStrictMode() || paramYield_) {
      error(range, "Unexpected usage of 'yield' as an identifier");
    }
  }

  if (id == awaitIdent_) {
    // await is permitted as BindingIdentifier in the grammar,
    // and prohibited with static semantics.
    if (paramAwait_) {
      error(range, "Unexpected usage of 'await' as an identifier");
    }
  }

  if (isStrictMode() && id == letIdent_) {
    // ES9.0 12.1.1
    // BindingIdentifier : Identifier
    // Identifier : IdentifierName (but not ReservedWord)
    // It is a Syntax Error if this phrase is contained in strict mode code
    // and the StringValue of IdentifierName is: "implements", "interface",
    // "let", "package", "private", "protected", "public", "static", or
    // "yield".
    // NOTE: All except 'let' are scanned as reserved words instead of
    // identifiers, so we only check for `let` here.
    error(
        range,
        "Invalid use of strict mode reserved word as binding identifier");
  }

  return kind == TokenKind::identifier || kind == TokenKind::rw_yield;
}

Optional<ESTree::IdentifierNode *> JSParserImpl::parseBindingIdentifier(
    Param param) {
  if (!check(TokenKind::identifier) && !tok_->isResWord()) {
    return None;
  }
  SMRange identRng = tok_->getSourceRange();

  // If we have an identifier or reserved word, then store it and the kind,
  // and pass it to the validateBindingIdentifier function.
  UniqueString *id = tok_->getResWordOrIdentifier();
  TokenKind kind = tok_->getKind();
  if (!validateBindingIdentifier(param, tok_->getSourceRange(), id, kind)) {
    return None;
  }
  advance();

  ESTree::Node *type = nullptr;
  bool optional = false;
#if HERMES_PARSE_FLOW
  if (context_.getParseFlow()) {
    if (check(TokenKind::question)) {
      optional = true;
      advance(JSLexer::GrammarContext::Flow);
    }

    if (check(TokenKind::colon)) {
      SMLoc annotStart = advance(JSLexer::GrammarContext::Flow).Start;
      auto optType = parseTypeAnnotation(annotStart);
      if (!optType)
        return None;
      type = *optType;
    }
  }
#endif

  return setLocation(
      identRng,
      getPrevTokenEndLoc(),
      new (context_) ESTree::IdentifierNode(id, type, optional));
}

Optional<ESTree::VariableDeclarationNode *>
JSParserImpl::parseLexicalDeclaration(Param param) {
  assert(
      (check(TokenKind::rw_var) || check(TokenKind::rw_const) ||
       check(letIdent_)) &&
      "parseLexicalDeclaration() expects var/const/let");
  bool isConst = check(TokenKind::rw_const);
  auto kindIdent = tok_->getResWordOrIdentifier();

  SMLoc startLoc = advance().Start;

  ESTree::NodeList declList;
  if (!parseVariableDeclarationList(param, declList, startLoc))
    return None;

  if (!eatSemi())
    return None;

  if (isConst) {
    for (const ESTree::Node &decl : declList) {
      const auto *varDecl = cast<ESTree::VariableDeclaratorNode>(&decl);
      if (!varDecl->_init) {
        // ES9.0 13.3.1.1
        // LexicalBinding : BindingIdentifier Initializer
        // It is a Syntax Error if Initializer is not present and
        // IsConstantDeclaration of the LexicalDeclaration containing this
        // LexicalBinding is true.
        // Note that we don't perform this check in the SemanticValidator
        // because `const` declarations in `for` loops don't need initializers.
        error(
            varDecl->getSourceRange(),
            "missing initializer in const declaration");
      }
    }
  }

  auto *res = setLocation(
      startLoc,
      getPrevTokenEndLoc(),
      new (context_)
          ESTree::VariableDeclarationNode(kindIdent, std::move(declList)));

  ensureDestructuringInitialized(res);

  return res;
}

Optional<ESTree::VariableDeclarationNode *>
JSParserImpl::parseVariableStatement(Param param) {
  return parseLexicalDeclaration(ParamIn);
}

Optional<ESTree::PrivateNameNode *> JSParserImpl::parsePrivateName() {
  assert(check(TokenKind::private_identifier));
  ESTree::Node *ident = setLocation(
      tok_,
      tok_,
      new (context_)
          ESTree::IdentifierNode(tok_->getPrivateIdentifier(), nullptr, false));
  SMLoc start = advance().Start;
  return setLocation(
      start, ident, new (context_) ESTree::PrivateNameNode(ident));
}

Optional<const char *> JSParserImpl::parseVariableDeclarationList(
    Param param,
    ESTree::NodeList &declList,
    SMLoc declLoc) {
  do {
    auto optDecl = parseVariableDeclaration(param, declLoc);
    if (!optDecl)
      return None;
    declList.push_back(*optDecl.getValue());
  } while (checkAndEat(TokenKind::comma));

  return "OK";
}

void JSParserImpl::ensureDestructuringInitialized(
    ESTree::VariableDeclarationNode *declNode) {
  for (auto &elem : declNode->_declarations) {
    auto *declarator = cast<ESTree::VariableDeclaratorNode>(&elem);

    if (!isa<ESTree::PatternNode>(declarator->_id) || declarator->_init)
      continue;

    error(
        declarator->_id->getSourceRange(),
        "destucturing declaration must be initialized");
  }
}

Optional<ESTree::VariableDeclaratorNode *>
JSParserImpl::parseVariableDeclaration(Param param, SMLoc declLoc) {
  ESTree::Node *target;
  SMLoc startLoc = tok_->getStartLoc();

  if (check(TokenKind::l_square, TokenKind::l_brace)) {
    auto optPat = parseBindingPattern(param);
    if (!optPat)
      return None;

    target = *optPat;
  } else {
    auto optIdent = parseBindingIdentifier(Param{});
    if (!optIdent) {
      errorExpected(
          TokenKind::identifier,
          "in declaration",
          "declaration started here",
          declLoc);
      return None;
    }

    target = *optIdent;
  }

  // No initializer?
  if (!check(TokenKind::equal)) {
    return setLocation(
        startLoc,
        getPrevTokenEndLoc(),
        new (context_) ESTree::VariableDeclaratorNode(nullptr, target));
  };

  // Parse the initializer.
  auto debugLoc = advance().Start;

  auto expr = parseAssignmentExpression(
      param, AllowTypedArrowFunction::Yes, CoverTypedParameters::No);
  if (!expr)
    return None;

  return setLocation(
      startLoc,
      getPrevTokenEndLoc(),
      debugLoc,
      new (context_) ESTree::VariableDeclaratorNode(*expr, target));
}

Optional<ESTree::Node *> JSParserImpl::parseBindingPattern(Param param) {
  assert(
      check(TokenKind::l_square, TokenKind::l_brace) &&
      "BindingPattern expects '{' or '['");
  if (check(TokenKind::l_square)) {
    auto optAB = parseArrayBindingPattern(param);
    if (!optAB)
      return None;
    return *optAB;
  } else {
    auto optOB = parseObjectBindingPattern(param);
    if (!optOB)
      return None;
    return *optOB;
  }
}

Optional<ESTree::ArrayPatternNode *> JSParserImpl::parseArrayBindingPattern(
    Param param) {
  assert(check(TokenKind::l_square) && "ArrayBindingPattern expects '['");

  // Eat the '[', recording the start location.
  auto startLoc = advance().Start;

  ESTree::NodeList elemList;

  if (!check(TokenKind::r_square)) {
    for (;;) {
      if (check(TokenKind::comma)) {
        // Elision.
        elemList.push_back(
            *setLocation(tok_, tok_, new (context_) ESTree::EmptyNode()));
      } else if (check(TokenKind::dotdotdot)) {
        // BindingRestElement.
        auto optRestElem = parseBindingRestElement(param);
        if (!optRestElem)
          return None;
        elemList.push_back(*optRestElem.getValue());
        break;
      } else {
        // BindingElement.
        auto optElem = parseBindingElement(param);
        if (!optElem)
          return None;
        elemList.push_back(*optElem.getValue());
      }

      if (!checkAndEat(TokenKind::comma))
        break;
      if (check(TokenKind::r_square)) // Check for ",]".
        break;
    }
  }

  if (!eat(
          TokenKind::r_square,
          JSLexer::AllowDiv,
          "at end of array binding pattern '[...'",
          "location of '['",
          startLoc))
    return None;

  ESTree::Node *type = nullptr;
#if HERMES_PARSE_FLOW
  if (context_.getParseFlow()) {
    if (check(TokenKind::colon)) {
      SMLoc annotStart = advance(JSLexer::GrammarContext::Flow).Start;
      auto optType = parseTypeAnnotation(annotStart);
      if (!optType)
        return None;
      type = *optType;
    }
  }
#endif

  return setLocation(
      startLoc,
      getPrevTokenEndLoc(),
      new (context_) ESTree::ArrayPatternNode(std::move(elemList), type));
}

Optional<ESTree::Node *> JSParserImpl::parseBindingElement(Param param) {
  CHECK_RECURSION;
  ESTree::Node *elem;

  if (check(TokenKind::l_square, TokenKind::l_brace)) {
    auto optPat = parseBindingPattern(param);
    if (!optPat)
      return None;
    elem = *optPat;
  } else {
    auto optIdent = parseBindingIdentifier(param);
    if (!optIdent) {
      error(
          tok_->getStartLoc(),
          "identifier, '{' or '[' expected in binding pattern");
      return None;
    }
    elem = *optIdent;
  }

  // No initializer?
  if (!check(TokenKind::equal))
    return elem;

  auto optInit = parseBindingInitializer(param, elem);
  if (!optInit)
    return None;
  return *optInit;
}

Optional<ESTree::Node *> JSParserImpl::parseBindingRestElement(Param param) {
  assert(
      check(TokenKind::dotdotdot) &&
      "BindingRestElement expected to start with '...'");

  auto startLoc = advance().Start;

  auto optElem = parseBindingElement(param);
  if (!optElem)
    return None;
  if (isa<ESTree::AssignmentPatternNode>(*optElem)) {
    error(
        optElem.getValue()->getSourceRange(),
        "rest elemenent may not have a default initializer");
    return None;
  }

  return setLocation(
      startLoc,
      getPrevTokenEndLoc(),
      new (context_) ESTree::RestElementNode(*optElem));
}

Optional<ESTree::AssignmentPatternNode *> JSParserImpl::parseBindingInitializer(
    Param param,
    ESTree::Node *left) {
  assert(check(TokenKind::equal) && "binding initializer requires '='");

  // Parse the initializer.
  auto debugLoc = advance().Start;

  auto expr = parseAssignmentExpression(ParamIn + param);
  if (!expr)
    return None;

  return setLocation(
      left,
      getPrevTokenEndLoc(),
      debugLoc,
      new (context_) ESTree::AssignmentPatternNode(left, *expr));
}

Optional<ESTree::ObjectPatternNode *> JSParserImpl::parseObjectBindingPattern(
    Param param) {
  assert(check(TokenKind::l_brace) && "ObjectBindingPattern expects '{'");

  // Eat the '{', recording the start location.
  auto startLoc = advance().Start;

  ESTree::NodeList propList{};

  if (!check(TokenKind::r_brace)) {
    for (;;) {
      if (check(TokenKind::dotdotdot)) {
        // BindingRestProperty.
        auto optRestElem = parseBindingRestProperty(param);
        if (!optRestElem)
          return None;
        propList.push_back(*optRestElem.getValue());
        break;
      }
      auto optProp = parseBindingProperty(param);
      if (!optProp)
        return None;

      propList.push_back(**optProp);

      if (!checkAndEat(TokenKind::comma))
        break;
      if (check(TokenKind::r_brace)) // check for ",}"
        break;
    }
  }

  if (!eat(
          TokenKind::r_brace,
          JSLexer::AllowDiv,
          "at end of object binding pattern '{...'",
          "location of '{'",
          startLoc))
    return None;

  ESTree::Node *type = nullptr;
#if HERMES_PARSE_FLOW
  if (context_.getParseFlow()) {
    if (check(TokenKind::colon)) {
      SMLoc annotStart = advance(JSLexer::GrammarContext::Flow).Start;
      auto optType = parseTypeAnnotation(annotStart);
      if (!optType)
        return None;
      type = *optType;
    }
  }
#endif

  return setLocation(
      startLoc,
      getPrevTokenEndLoc(),
      new (context_) ESTree::ObjectPatternNode(std::move(propList), type));
}

Optional<ESTree::PropertyNode *> JSParserImpl::parseBindingProperty(
    Param param) {
  bool computed = check(TokenKind::l_square);
  SMLoc startLoc = tok_->getStartLoc();
  auto optKey = parsePropertyName();
  if (!optKey)
    return None;
  ESTree::Node *key = optKey.getValue();

  ESTree::Node *value = nullptr;
  bool shorthand = false;

  if (checkAndEat(TokenKind::colon)) {
    // PropertyName ":" BindingElement
    //               ^
    auto optElement = parseBindingElement(Param{});
    if (!optElement)
      return None;
    value = optElement.getValue();
  } else {
    // SingleNameBinding :
    //   BindingIdentifier Initializer[opt]
    //                     ^

    // Must validate BindingIdentifier, because there are certain identifiers
    // which are valid as PropertyName but not as BindingIdentifier.
    auto *ident = dyn_cast<ESTree::IdentifierNode>(key);
    if (!ident ||
        !validateBindingIdentifier(
            Param{},
            ident->getSourceRange(),
            ident->_name,
            TokenKind::identifier)) {
      error(startLoc, "identifier expected in object binding pattern");
      return None;
    }

    shorthand = true;

    if (check(TokenKind::equal)) {
      // BindingIdentifier Initializer
      //                   ^
      // Clone the key because parseBindingInitializer will wrap it.
      auto *left = setLocation(
          ident,
          ident,
          new (context_) ESTree::IdentifierNode(ident->_name, nullptr, false));
      auto optInit = parseBindingInitializer(param + ParamIn, left);
      if (!optInit)
        return None;

      value = *optInit;
    } else {
      // BindingIdentifier
      //                   ^
      // Shorthand property initialization, clone the key directly.
      value = setLocation(
          ident,
          ident,
          new (context_) ESTree::IdentifierNode(ident->_name, nullptr, false));
    }
  }

  return setLocation(
      startLoc,
      getPrevTokenEndLoc(),
      new (context_) ESTree::PropertyNode(
          key, value, initIdent_, computed, false, shorthand));
}

Optional<ESTree::Node *> JSParserImpl::parseBindingRestProperty(
    hermes::parser::detail::Param param) {
  assert(
      check(TokenKind::dotdotdot) &&
      "BindingRestProperty expected to start with '...'");

  auto startLoc = advance().Start;

  // NOTE: the spec says that this cannot be another pattern, even though it
  // would make sense.
#if 0
  auto optElem = parseBindingElement(param);
#else
  auto optElem = parseBindingIdentifier(param);
#endif
  if (!optElem) {
    error(
        tok_->getStartLoc(),
        "identifier expected after '...' in object pattern");
    return None;
  }

  return setLocation(
      startLoc,
      getPrevTokenEndLoc(),
      new (context_) ESTree::RestElementNode(*optElem));
}

Optional<ESTree::EmptyStatementNode *> JSParserImpl::parseEmptyStatement() {
  assert(check(TokenKind::semi));
  auto *empty =
      setLocation(tok_, tok_, new (context_) ESTree::EmptyStatementNode());
  advance();

  return empty;
}

Optional<ESTree::Node *> JSParserImpl::parseExpressionOrLabelledStatement(
    Param param) {
  bool startsWithIdentifier = check(TokenKind::identifier);

  // ES9.0 13.5
  // Lookahead cannot be any of: {, function, async function, class, let [
  // Allow execution to continue because the expression may be parsed,
  // but report an error because it will be ambiguous whether the parse was
  // correct.
  if (checkN(TokenKind::l_brace, TokenKind::rw_function, TokenKind::rw_class) ||
      (check(asyncIdent_) && checkAsyncFunction())) {
    // There's no need to stop reporting errors.
    error(
        tok_->getSourceRange(),
        "declaration not allowed as expression statement");
  }

  if (check(letIdent_)) {
    SMLoc letLoc = advance().Start;
    if (check(TokenKind::l_square)) {
      // let [
      error(
          {letLoc, tok_->getEndLoc()},
          "ambiguous 'let [': either a 'let' binding or a member expression");
    }
    lexer_.seek(letLoc);
    advance();
  }

  SMLoc startLoc = tok_->getStartLoc();
  auto optExpr = parseExpression(ParamIn, CoverTypedParameters::No);
  if (!optExpr)
    return None;

  // Check whether this is a label. The expression must have started with an
  // identifier, be just an identifier and be
  // followed by ':'
  if (startsWithIdentifier && isa<ESTree::IdentifierNode>(optExpr.getValue()) &&
      checkAndEat(TokenKind::colon)) {
    auto *id = cast<ESTree::IdentifierNode>(optExpr.getValue());

    ESTree::Node *body = nullptr;
    if (check(TokenKind::rw_function)) {
      auto optFunc = parseFunctionDeclaration(param);
      if (!optFunc)
        return None;
      /// ES9.0 13.13.1
      /// It is a Syntax Error if any source text matches this rule.
      /// LabelledItem : FunctionDeclaration
      /// NOTE: GeneratorDeclarations are disallowed as part of the grammar
      /// as well, so all FunctionDeclarations are disallowed as labeled
      /// items, except via an AnnexB extension which is unsupported in
      /// Hermes.
      error(
          optFunc.getValue()->getSourceRange().Start,
          "Function declaration not allowed as body of labeled statement");
      body = optFunc.getValue();
    } else {
      // Statement
      auto optBody = parseStatement(param.get(ParamReturn));
      if (!optBody)
        return None;
      body = optBody.getValue();
    }

    return setLocation(
        id, body, new (context_) ESTree::LabeledStatementNode(id, body));
  } else {
    if (!eatSemi())
      return None;

    return setLocation(
        startLoc,
        getPrevTokenEndLoc(),
        new (context_)
            ESTree::ExpressionStatementNode(optExpr.getValue(), nullptr));
  }
}

Optional<ESTree::IfStatementNode *> JSParserImpl::parseIfStatement(
    Param param) {
  assert(check(TokenKind::rw_if));
  SMLoc startLoc = advance().Start;

  SMLoc condLoc = tok_->getStartLoc();
  if (!eat(
          TokenKind::l_paren,
          JSLexer::AllowRegExp,
          "after 'if'",
          "location of 'if'",
          startLoc))
    return None;
  auto optTest = parseExpression();
  if (!optTest)
    return None;
  if (!eat(
          TokenKind::r_paren,
          JSLexer::AllowRegExp,
          "at end of 'if' condition",
          "'if' condition starts here",
          condLoc))
    return None;

  auto optConsequent = parseStatement(param.get(ParamReturn));
  if (!optConsequent)
    return None;

  if (checkAndEat(TokenKind::rw_else)) {
    auto optAlternate = parseStatement(param.get(ParamReturn));
    if (!optAlternate)
      return None;

    return setLocation(
        startLoc,
        optAlternate.getValue(),
        new (context_) ESTree::IfStatementNode(
            optTest.getValue(),
            optConsequent.getValue(),
            optAlternate.getValue()));
  } else {
    return setLocation(
        startLoc,
        optConsequent.getValue(),
        new (context_) ESTree::IfStatementNode(
            optTest.getValue(), optConsequent.getValue(), nullptr));
  }
}

Optional<ESTree::WhileStatementNode *> JSParserImpl::parseWhileStatement(
    Param param) {
  assert(check(TokenKind::rw_while));
  SMLoc startLoc = advance().Start;

  if (!eat(
          TokenKind::l_paren,
          JSLexer::AllowRegExp,
          "after 'while'",
          "location of 'while'",
          startLoc))
    return None;
  auto optTest = parseExpression();
  if (!optTest)
    return None;
  if (!eat(
          TokenKind::r_paren,
          JSLexer::AllowRegExp,
          "at end of 'while' condition",
          "location of 'while'",
          startLoc))
    return None;

  auto optBody = parseStatement(param.get(ParamReturn));
  if (!optBody)
    return None;

  return setLocation(
      startLoc,
      optBody.getValue(),
      new (context_)
          ESTree::WhileStatementNode(optBody.getValue(), optTest.getValue()));
}

Optional<ESTree::DoWhileStatementNode *> JSParserImpl::parseDoWhileStatement(
    Param param) {
  assert(check(TokenKind::rw_do));
  SMLoc startLoc = advance().Start;

  auto optBody = parseStatement(param.get(ParamReturn));
  if (!optBody)
    return None;

  SMLoc whileLoc = tok_->getStartLoc();
  if (!eat(
          TokenKind::rw_while,
          JSLexer::AllowRegExp,
          "at end of 'do-while'",
          "'do-while' starts here",
          startLoc))
    return None;

  if (!eat(
          TokenKind::l_paren,
          JSLexer::AllowRegExp,
          "after 'do-while'",
          "location of 'while'",
          whileLoc))
    return None;
  auto optTest = parseExpression();
  if (!optTest)
    return None;
  if (!eat(
          TokenKind::r_paren,
          JSLexer::AllowRegExp,
          "at end of 'do-while' condition",
          "location of 'while'",
          whileLoc))
    return None;

  eatSemi(true);

  return setLocation(
      startLoc,
      getPrevTokenEndLoc(),
      new (context_)
          ESTree::DoWhileStatementNode(optBody.getValue(), optTest.getValue()));
}

Optional<ESTree::Node *> JSParserImpl::parseForStatement(Param param) {
  assert(check(TokenKind::rw_for));
  SMLoc startLoc = advance().Start;

  bool await = false;
  SMRange awaitRng;
  if (paramAwait_ && check(awaitIdent_)) {
    awaitRng = advance();
    await = true;
  }

  SMLoc lparenLoc = tok_->getStartLoc();
  if (!eat(
          TokenKind::l_paren,
          JSLexer::AllowRegExp,
          "after 'for'",
          "location of 'for'",
          startLoc))
    return None;

  ESTree::VariableDeclarationNode *decl = nullptr;
  ESTree::NodePtr expr1 = nullptr;

  if (checkN(TokenKind::rw_var, TokenKind::rw_const, letIdent_)) {
    // Productions valid here:
    //   for ( var/let/const VariableDeclarationList
    //   for [await] ( var/let/const VariableDeclaration
    SMLoc varStartLoc = tok_->getStartLoc();
    auto *declIdent = tok_->getResWordOrIdentifier();
    advance();

    ESTree::NodeList declList;
    if (!parseVariableDeclarationList(Param{}, declList, varStartLoc))
      return None;

    auto endLoc = declList.back().getEndLoc();
    decl = setLocation(
        varStartLoc,
        endLoc,
        new (context_)
            ESTree::VariableDeclarationNode(declIdent, std::move(declList)));
  } else {
    // Productions valid here:
    //   for [await] ( Expression_opt
    //   for [await] ( LeftHandSideExpression

    if (!check(TokenKind::semi)) {
      auto optExpr1 = parseExpression(Param{});
      if (!optExpr1)
        return None;
      expr1 = optExpr1.getValue();
    }
  }

  if (checkN(TokenKind::rw_in, ofIdent_)) {
    // Productions valid here:
    //   for [await] ( var/let/const VariableDeclaration[In] in/of
    //   for [await] ( LeftHandSideExpression in/of

    if (decl && decl->_declarations.size() > 1) {
      error(
          decl->getSourceRange(),
          "Only one binding must be declared in a for-in/for-of loop");
      return None;
    }

    // Check for destructuring pattern on the left and reparse it.
    if (expr1 &&
        (isa<ESTree::ArrayExpressionNode>(expr1) ||
         isa<ESTree::ObjectExpressionNode>(expr1))) {
      auto optExpr1 = reparseAssignmentPattern(expr1, false);
      if (!optExpr1)
        return None;
      expr1 = *optExpr1;
    }

    // Remember whether we are parsing for-in or for-of.
    bool const forInLoop = check(TokenKind::rw_in);
    advance();

    if (forInLoop && await)
      error(awaitRng, "unexpected 'await' in for..in loop");

    auto optRightExpr =
        forInLoop ? parseExpression() : parseAssignmentExpression(ParamIn);

    if (!eat(
            TokenKind::r_paren,
            JSLexer::AllowRegExp,
            "after 'for(... in/of ...'",
            "location of '('",
            lparenLoc))
      return None;

    auto optBody = parseStatement(param.get(ParamReturn));
    if (!optBody || !optRightExpr)
      return None;

    ESTree::Node *node;
    if (forInLoop) {
      node = new (context_) ESTree::ForInStatementNode(
          decl ? decl : expr1, optRightExpr.getValue(), optBody.getValue());
    } else {
      node = new (context_) ESTree::ForOfStatementNode(
          decl ? decl : expr1,
          optRightExpr.getValue(),
          optBody.getValue(),
          await);
    }
    return setLocation(startLoc, optBody.getValue(), node);
  } else if (checkAndEat(TokenKind::semi)) {
    // Productions valid here:
    //   for ( var/let/const VariableDeclarationList[In] ; Expressionopt ;
    //   Expressionopt )
    //       Statement
    //   for ( Expression[In]opt ; Expressionopt ; Expressionopt ) Statement

    if (await)
      error(awaitRng, "unexpected 'await' in for loop without 'of'");

    if (decl)
      ensureDestructuringInitialized(decl);

    ESTree::NodePtr test = nullptr;
    if (!check(TokenKind::semi)) {
      auto optTest = parseExpression();
      if (!optTest)
        return None;
      test = optTest.getValue();
    }

    if (!eat(
            TokenKind::semi,
            JSLexer::AllowRegExp,
            "after 'for( ... ; ...'",
            "location of '('",
            lparenLoc))
      return None;

    ESTree::NodePtr update = nullptr;
    if (!check(TokenKind::r_paren)) {
      auto optUpdate = parseExpression();
      if (!optUpdate)
        return None;
      update = optUpdate.getValue();
    }

    if (!eat(
            TokenKind::r_paren,
            JSLexer::AllowRegExp,
            "after 'for( ... ; ... ; ...'",
            "location of '('",
            lparenLoc))
      return None;

    auto optBody = parseStatement(param.get(ParamReturn));
    if (!optBody)
      return None;

    return setLocation(
        startLoc,
        optBody.getValue(),
        new (context_) ESTree::ForStatementNode(
            decl ? decl : expr1, test, update, optBody.getValue()));
  } else {
    errorExpected(
        TokenKind::semi,
        TokenKind::rw_in,
        "inside 'for'",
        "location of the 'for'",
        startLoc);
    return None;
  }
}

Optional<ESTree::ContinueStatementNode *>
JSParserImpl::parseContinueStatement() {
  assert(check(TokenKind::rw_continue));
  SMLoc startLoc = advance().Start;

  if (eatSemi(true))
    return setLocation(
        startLoc,
        getPrevTokenEndLoc(),
        new (context_) ESTree::ContinueStatementNode(nullptr));

  if (!need(
          TokenKind::identifier,
          "after 'continue'",
          "location of 'continue'",
          startLoc))
    return None;
  auto *id = setLocation(
      tok_,
      tok_,
      new (context_)
          ESTree::IdentifierNode(tok_->getIdentifier(), nullptr, false));
  advance();

  if (!eatSemi())
    return None;

  return setLocation(
      startLoc,
      getPrevTokenEndLoc(),
      new (context_) ESTree::ContinueStatementNode(id));
}

Optional<ESTree::BreakStatementNode *> JSParserImpl::parseBreakStatement() {
  assert(check(TokenKind::rw_break));
  SMLoc startLoc = advance().Start;

  if (eatSemi(true))
    return setLocation(
        startLoc,
        getPrevTokenEndLoc(),
        new (context_) ESTree::BreakStatementNode(nullptr));

  if (!need(
          TokenKind::identifier,
          "after 'break'",
          "location of 'break'",
          startLoc))
    return None;
  auto *id = setLocation(
      tok_,
      tok_,
      new (context_)
          ESTree::IdentifierNode(tok_->getIdentifier(), nullptr, false));
  advance();

  if (!eatSemi())
    return None;

  return setLocation(
      startLoc,
      getPrevTokenEndLoc(),
      new (context_) ESTree::BreakStatementNode(id));
}

Optional<ESTree::ReturnStatementNode *> JSParserImpl::parseReturnStatement() {
  assert(check(TokenKind::rw_return));
  SMLoc startLoc = advance().Start;

  if (eatSemi(true))
    return setLocation(
        startLoc,
        getPrevTokenEndLoc(),
        new (context_) ESTree::ReturnStatementNode(nullptr));

  auto optArg = parseExpression();
  if (!optArg)
    return None;

  if (!eatSemi())
    return None;

  return setLocation(
      startLoc,
      getPrevTokenEndLoc(),
      new (context_) ESTree::ReturnStatementNode(optArg.getValue()));
}

Optional<ESTree::WithStatementNode *> JSParserImpl::parseWithStatement(
    Param param) {
  assert(check(TokenKind::rw_with));
  SMLoc startLoc = advance().Start;

  SMLoc lparenLoc = tok_->getStartLoc();
  if (!eat(
          TokenKind::l_paren,
          JSLexer::AllowRegExp,
          "after 'with'",
          "location of 'with'",
          startLoc))
    return None;

  auto optExpr = parseExpression();
  if (!optExpr)
    return None;

  if (!eat(
          TokenKind::r_paren,
          JSLexer::AllowRegExp,
          "after 'with (...'",
          "location of '('",
          lparenLoc))
    return None;

  auto optBody = parseStatement(param.get(ParamReturn));
  if (!optBody)
    return None;

  return setLocation(
      startLoc,
      optBody.getValue(),
      new (context_)
          ESTree::WithStatementNode(optExpr.getValue(), optBody.getValue()));
}

Optional<ESTree::SwitchStatementNode *> JSParserImpl::parseSwitchStatement(
    Param param) {
  assert(check(TokenKind::rw_switch));
  SMLoc startLoc = advance().Start;

  SMLoc lparenLoc = tok_->getStartLoc();
  if (!eat(
          TokenKind::l_paren,
          JSLexer::AllowRegExp,
          "after 'switch'",
          "location of 'switch'",
          startLoc))
    return None;

  auto optDiscriminant = parseExpression();
  if (!optDiscriminant)
    return None;

  if (!eat(
          TokenKind::r_paren,
          JSLexer::AllowRegExp,
          "after 'switch (...'",
          "location of '('",
          lparenLoc))
    return None;

  SMLoc lbraceLoc = tok_->getStartLoc();
  if (!eat(
          TokenKind::l_brace,
          JSLexer::AllowRegExp,
          "after 'switch (...)'",
          "'switch' starts here",
          startLoc))
    return None;

  ESTree::NodeList clauseList;
  SMLoc defaultLocation; // location of the 'default' clause

  // Parse the switch body.
  while (!check(TokenKind::r_brace)) {
    SMLoc clauseStartLoc = tok_->getStartLoc();

    ESTree::NodePtr testExpr = nullptr;
    bool ignoreClause = false; // Set to true in error recovery when we want to
                               // parse but ignore the parsed statements.
    ESTree::NodeList stmtList;

    SMLoc caseLoc = tok_->getStartLoc();
    if (checkAndEat(TokenKind::rw_case)) {
      auto optTestExpr = parseExpression(ParamIn, CoverTypedParameters::No);
      if (!optTestExpr)
        return None;
      testExpr = optTestExpr.getValue();
    } else if (checkAndEat(TokenKind::rw_default)) {
      if (defaultLocation.isValid()) {
        error(clauseStartLoc, "more than one 'default' clause in 'switch'");
        sm_.note(defaultLocation, "first 'default' clause was defined here");

        // We want to continue parsing but ignore the statements.
        ignoreClause = true;
      } else {
        defaultLocation = clauseStartLoc;
      }
    } else {
      errorExpected(
          TokenKind::rw_case,
          TokenKind::rw_default,
          "inside 'switch'",
          "location of 'switch'",
          startLoc);
      return None;
    }

    SMLoc colonLoc =
        tok_->getEndLoc(); // save the location in case the clause is empty
    if (!eat(
            TokenKind::colon,
            JSLexer::AllowRegExp,
            "after 'case ...' or 'default'",
            "location of 'case'/'default'",
            caseLoc))
      return None;

    /// case Expression : StatementList[opt]
    ///                   ^
    if (!parseStatementList(
            param.get(ParamReturn),
            TokenKind::rw_default,
            false,
            AllowImportExport::No,
            stmtList,
            TokenKind::rw_case,
            TokenKind::r_brace))
      return None;

    if (!ignoreClause) {
      auto clauseEndLoc =
          stmtList.empty() ? colonLoc : stmtList.back().getEndLoc();
      clauseList.push_back(*setLocation(
          clauseStartLoc,
          clauseEndLoc,
          new (context_)
              ESTree::SwitchCaseNode(testExpr, std::move(stmtList))));
    }
  }

  SMLoc endLoc = tok_->getEndLoc();
  if (!eat(
          TokenKind::r_brace,
          JSLexer::AllowRegExp,
          "at end of 'switch' statement",
          "location of '{'",
          lbraceLoc))
    return None;

  return setLocation(
      startLoc,
      endLoc,
      new (context_) ESTree::SwitchStatementNode(
          optDiscriminant.getValue(), std::move(clauseList)));
}

Optional<ESTree::ThrowStatementNode *> JSParserImpl::parseThrowStatement(
    Param param) {
  assert(check(TokenKind::rw_throw));
  SMLoc startLoc = advance().Start;

  if (lexer_.isNewLineBeforeCurrentToken()) {
    error(tok_->getStartLoc(), "'throw' argument must be on the same line");
    sm_.note(startLoc, "location of the 'throw'");
    return None;
  }

  auto optExpr = parseExpression();
  if (!optExpr)
    return None;

  if (!eatSemi())
    return None;

  return setLocation(
      startLoc,
      getPrevTokenEndLoc(),
      new (context_) ESTree::ThrowStatementNode(optExpr.getValue()));
}

Optional<ESTree::TryStatementNode *> JSParserImpl::parseTryStatement(
    Param param) {
  assert(check(TokenKind::rw_try));
  SMLoc startLoc = advance().Start;

  if (!need(TokenKind::l_brace, "after 'try'", "location of 'try'", startLoc))
    return None;
  auto optTryBody = parseBlock(param.get(ParamReturn));
  if (!optTryBody)
    return None;

  ESTree::CatchClauseNode *catchHandler = nullptr;
  ESTree::BlockStatementNode *finallyHandler = nullptr;

  // Parse the optional 'catch' handler.
  SMLoc handlerStartLoc = tok_->getStartLoc();
  if (checkAndEat(TokenKind::rw_catch)) {
    ESTree::Node *catchParam = nullptr;
    if (checkAndEat(TokenKind::l_paren)) {
      // CatchClause param is optional.
      if (check(TokenKind::l_square, TokenKind::l_brace)) {
        auto optPattern = parseBindingPattern(Param{});
        if (!optPattern)
          return None;
        catchParam = *optPattern;
      } else {
        auto optIdent = parseBindingIdentifier(Param{});
        if (!optIdent) {
          errorExpected(
              TokenKind::identifier,
              "inside catch list",
              "location of 'catch'",
              handlerStartLoc);
          return None;
        }
        catchParam = *optIdent;
      }

      if (!eat(
              TokenKind::r_paren,
              JSLexer::AllowRegExp,
              "after 'catch (...'",
              "location of 'catch'",
              handlerStartLoc))
        return None;
    }

    if (!need(
            TokenKind::l_brace,
            "after 'catch(...)'",
            "location of 'catch'",
            handlerStartLoc))
      return None;
    auto optCatchBody = parseBlock(param.get(ParamReturn));
    if (!optCatchBody)
      return None;

    catchHandler = setLocation(
        handlerStartLoc,
        optCatchBody.getValue(),
        new (context_)
            ESTree::CatchClauseNode(catchParam, optCatchBody.getValue()));
  }

  // Parse the optional 'finally' handler.
  SMLoc finallyLoc = tok_->getStartLoc();
  if (checkAndEat(TokenKind::rw_finally)) {
    if (!need(
            TokenKind::l_brace,
            "after 'finally'",
            "location of 'finally'",
            finallyLoc))
      return None;
    auto optFinallyBody = parseBlock(param.get(ParamReturn));
    if (!optFinallyBody)
      return None;

    finallyHandler = optFinallyBody.getValue();
  }

  // At least one handler must be present.
  if (!catchHandler && !finallyHandler) {
    errorExpected(
        TokenKind::rw_catch,
        TokenKind::rw_finally,
        "after 'try' block",
        "location of 'try'",
        startLoc);
    return None;
  }

  // Use the last handler's location as the end location.
  SMLoc endLoc =
      finallyHandler ? finallyHandler->getEndLoc() : catchHandler->getEndLoc();
  return setLocation(
      startLoc,
      endLoc,
      new (context_) ESTree::TryStatementNode(
          optTryBody.getValue(), catchHandler, finallyHandler));
}

Optional<ESTree::DebuggerStatementNode *>
JSParserImpl::parseDebuggerStatement() {
  assert(check(TokenKind::rw_debugger));
  SMRange startLoc = advance();

  if (!eatSemi())
    return None;

  return setLocation(
      startLoc,
      getPrevTokenEndLoc(),
      new (context_) ESTree::DebuggerStatementNode());
}

Optional<ESTree::Node *> JSParserImpl::parsePrimaryExpression() {
  CHECK_RECURSION;

  switch (tok_->getKind()) {
    case TokenKind::rw_this: {
      auto *res =
          setLocation(tok_, tok_, new (context_) ESTree::ThisExpressionNode());
      advance(JSLexer::AllowDiv);
      return res;
    }

    case TokenKind::identifier: {
      if (check(yieldIdent_)) {
        // yield is only allowed as an IdentifierReference when ParamYield is
        // false.
        if (paramYield_) {
          error(
              tok_->getSourceRange(),
              "Unexpected usage of 'yield' as an identifier reference");
        }
      }
      if (check(asyncIdent_) && checkAsyncFunction()) {
        auto func = parseFunctionExpression();
        if (!func)
          return None;
        return func.getValue();
      }
      auto *res = setLocation(
          tok_,
          tok_,
          new (context_)
              ESTree::IdentifierNode(tok_->getIdentifier(), nullptr, false));
      advance(JSLexer::AllowDiv);
      return res;
    }

    case TokenKind::rw_null: {
      auto *res =
          setLocation(tok_, tok_, new (context_) ESTree::NullLiteralNode());
      advance(JSLexer::AllowDiv);
      return res;
    }

    case TokenKind::rw_true:
    case TokenKind::rw_false: {
      auto *res = setLocation(
          tok_,
          tok_,
          new (context_) ESTree::BooleanLiteralNode(
              tok_->getKind() == TokenKind::rw_true));
      advance(JSLexer::AllowDiv);
      return res;
    }

    case TokenKind::numeric_literal: {
      auto *res = setLocation(
          tok_,
          tok_,
          new (context_) ESTree::NumericLiteralNode(tok_->getNumericLiteral()));
      advance(JSLexer::AllowDiv);
      return res;
    }

    case TokenKind::string_literal: {
      auto *res = setLocation(
          tok_,
          tok_,
          new (context_) ESTree::StringLiteralNode(tok_->getStringLiteral()));
      advance(JSLexer::AllowDiv);
      return res;
    }

    case TokenKind::regexp_literal: {
      auto *res = setLocation(
          tok_,
          tok_,
          new (context_) ESTree::RegExpLiteralNode(
              tok_->getRegExpLiteral()->getBody(),
              tok_->getRegExpLiteral()->getFlags()));
      advance(JSLexer::AllowDiv);
      return res;
    }

    case TokenKind::l_square: {
      auto res = parseArrayLiteral();
      if (!res)
        return None;
      return res.getValue();
    }

    case TokenKind::l_brace: {
      auto res = parseObjectLiteral();
      if (!res)
        return None;
      return res.getValue();
    }

    case TokenKind::l_paren: {
      SMLoc startLoc = advance().Start;

      // Cover "()".
      if (check(TokenKind::r_paren)) {
        SMLoc endLoc = advance().End;
        return setLocation(
            startLoc, endLoc, new (context_) ESTree::CoverEmptyArgsNode());
      }

#if HERMES_PARSE_FLOW
      SMLoc startLocAfterParen = tok_->getStartLoc();
#endif

      ESTree::Node *expr;
      if (check(TokenKind::dotdotdot)) {
        auto optRest = parseBindingRestElement(ParamIn);
        if (!optRest)
          return None;

        expr = setLocation(
            *optRest,
            *optRest,
            new (context_) ESTree::CoverRestElementNode(*optRest));
      } else {
        auto optExpr = parseExpression(ParamIn, CoverTypedParameters::Yes);
        if (!optExpr)
          return None;
        expr = *optExpr;
      }

#if HERMES_PARSE_FLOW
      if (context_.getParseFlow()) {
        if (auto *cover = dyn_cast<ESTree::CoverTypedIdentifierNode>(expr)) {
          if (cover->_right && !cover->_optional) {
            expr = setLocation(
                expr,
                getPrevTokenEndLoc(),
                new (context_) ESTree::TypeCastExpressionNode(
                    cover->_left, cover->_right));
          }
        } else if (check(TokenKind::colon)) {
          SMLoc annotStart = advance(JSLexer::GrammarContext::Flow).Start;
          auto optType = parseTypeAnnotation(annotStart);
          if (!optType)
            return None;
          ESTree::Node *type = *optType;
          expr = setLocation(
              startLocAfterParen,
              getPrevTokenEndLoc(),
              new (context_) ESTree::TypeCastExpressionNode(expr, type));
        }
      }
#endif

      if (!eat(
              TokenKind::r_paren,
              JSLexer::AllowDiv,
              "at end of parenthesized expression",
              "started here",
              startLoc))
        return None;
      // Record the number of parens surrounding an expression.
      expr->incParens();
      return expr;
    }

    case TokenKind::rw_function: {
      auto fExpr = parseFunctionExpression();
      if (!fExpr)
        return None;
      return fExpr.getValue();
    }

    case TokenKind::rw_class: {
      auto optClass = parseClassExpression();
      if (!optClass)
        return None;
      return optClass.getValue();
    }

    case TokenKind::no_substitution_template:
    case TokenKind::template_head: {
      auto optTemplate = parseTemplateLiteral(Param{});
      if (!optTemplate) {
        return None;
      }
      return optTemplate.getValue();
    }

#if HERMES_PARSE_JSX
    case TokenKind::less:
      if (context_.getParseJSX()) {
        auto optJSX = parseJSX();
        if (!optJSX)
          return None;
        return optJSX.getValue();
      }
      error(
          tok_->getStartLoc(),
          "invalid expression (possible JSX: pass -parse-jsx to parse)");
      return None;
#endif

    default:
      error(tok_->getStartLoc(), "invalid expression");
      return None;
  }
}

Optional<ESTree::ArrayExpressionNode *> JSParserImpl::parseArrayLiteral() {
  assert(check(TokenKind::l_square));
  SMLoc startLoc = advance().Start;

  ESTree::NodeList elemList;

  bool trailingComma = false;

  if (!check(TokenKind::r_square)) {
    for (;;) {
      // Elision.
      if (check(TokenKind::comma)) {
        elemList.push_back(
            *setLocation(tok_, tok_, new (context_) ESTree::EmptyNode()));
      } else if (check(TokenKind::dotdotdot)) {
        // Spread.
        auto optSpread = parseSpreadElement();
        if (!optSpread)
          return None;

        elemList.push_back(**optSpread);
      } else {
        auto expr = parseAssignmentExpression();
        if (!expr)
          return None;
        elemList.push_back(*expr.getValue());
      }

      if (!checkAndEat(TokenKind::comma))
        break;
      if (check(TokenKind::r_square)) {
        // Check for ",]".
        trailingComma = true;
        break;
      }
    }
  }

  SMLoc endLoc = tok_->getEndLoc();
  if (!eat(
          TokenKind::r_square,
          JSLexer::AllowDiv,
          "at end of array literal '[...'",
          "location of '['",
          startLoc))
    return None;

  return setLocation(
      startLoc,
      endLoc,
      new (context_)
          ESTree::ArrayExpressionNode(std::move(elemList), trailingComma));
}

Optional<ESTree::ObjectExpressionNode *> JSParserImpl::parseObjectLiteral() {
  assert(check(TokenKind::l_brace));
  SMLoc startLoc = advance().Start;

  ESTree::NodeList elemList;

  if (!check(TokenKind::r_brace)) {
    for (;;) {
      if (check(TokenKind::dotdotdot)) {
        // Spread.
        auto optSpread = parseSpreadElement();
        if (!optSpread)
          return None;

        elemList.push_back(**optSpread);
      } else {
        auto prop = parsePropertyAssignment(false);
        if (!prop)
          return None;

        elemList.push_back(*prop.getValue());
      }

      if (!checkAndEat(TokenKind::comma))
        break;
      if (check(TokenKind::r_brace)) // check for ",}"
        break;
    }
  }

  SMLoc endLoc = tok_->getEndLoc();
  if (!eat(
          TokenKind::r_brace,
          JSLexer::AllowDiv,
          "at end of object literal '{...'",
          "location of '{'",
          startLoc))
    return None;

  return setLocation(
      startLoc,
      endLoc,
      new (context_) ESTree::ObjectExpressionNode(std::move(elemList)));
}

Optional<ESTree::Node *> JSParserImpl::parseSpreadElement() {
  assert(check(TokenKind::dotdotdot) && "SpreadElement must start with '...'");
  auto spreadStartLoc = advance();

  auto optExpr = parseAssignmentExpression();
  if (!optExpr)
    return None;

  return setLocation(
      spreadStartLoc,
      getPrevTokenEndLoc(),
      new (context_) ESTree::SpreadElementNode(*optExpr));
}

Optional<ESTree::Node *> JSParserImpl::parsePropertyAssignment(bool eagerly) {
  SMLoc startLoc = tok_->getStartLoc();
  ESTree::NodePtr key = nullptr;

  SaveStrictMode saveStrictMode{this};

  bool computed = false;
  bool generator = false;
  bool async = false;
  bool method = false;

  if (check(getIdent_)) {
    UniqueString *ident = tok_->getResWordOrIdentifier();
    SMRange identRng = tok_->getSourceRange();
    advance();

    // This could either be a getter, or a property named 'get'.
    if (check(TokenKind::colon, TokenKind::l_paren)) {
      // This is just a property.
      key = setLocation(
          identRng,
          identRng,
          new (context_) ESTree::IdentifierNode(ident, nullptr, false));
#if HERMES_PARSE_FLOW
    } else if (context_.getParseFlow() && check(TokenKind::less)) {
      // This is a method definition.
      method = true;
      key = setLocation(
          identRng,
          identRng,
          new (context_) ESTree::IdentifierNode(ident, nullptr, false));
#endif
    } else if (check(TokenKind::comma, TokenKind::r_brace)) {
      // If the next token is "," or "}", this is a shorthand property
      // definition.
      key = setLocation(
          identRng,
          identRng,
          new (context_) ESTree::IdentifierNode(ident, nullptr, false));
      auto *value = setLocation(
          key,
          key,
          new (context_) ESTree::IdentifierNode(ident, nullptr, false));
      return setLocation(
          startLoc,
          value,
          new (context_)
              ESTree::PropertyNode(key, value, initIdent_, false, false, true));
    } else {
      // A getter method.
      computed = check(TokenKind::l_square);
      auto optKey = parsePropertyName();
      if (!optKey)
        return None;

      if (!eat(
              TokenKind::l_paren,
              JSLexer::AllowRegExp,
              "in getter declaration",
              "start of getter declaration",
              startLoc))
        return None;
      if (!eat(
              TokenKind::r_paren,
              JSLexer::AllowRegExp,
              "in empty getter parameter list",
              "start of getter declaration",
              startLoc))
        return None;

      ESTree::Node *returnType = nullptr;
#if HERMES_PARSE_FLOW
      if (context_.getParseFlow() && check(TokenKind::colon)) {
        SMLoc annotStart = advance(JSLexer::GrammarContext::Flow).Start;
        auto optRet = parseTypeAnnotation(annotStart);
        if (!optRet)
          return None;
        returnType = *optRet;
      }
#endif

      if (!need(
              TokenKind::l_brace,
              "in getter declaration",
              "start of getter declaration",
              startLoc))
        return None;
      auto block =
          parseFunctionBody(ParamReturn, eagerly, JSLexer::AllowRegExp, true);
      if (!block)
        return None;

      auto *funcExpr = new (context_) ESTree::FunctionExpressionNode(
          nullptr,
          ESTree::NodeList{},
          block.getValue(),
          nullptr,
          returnType,
          /* predicate */ nullptr,
          false,
          false);
      funcExpr->strictness = ESTree::makeStrictness(isStrictMode());
      funcExpr->isMethodDefinition = true;
      setLocation(startLoc, block.getValue(), funcExpr);

      auto *node = new (context_) ESTree::PropertyNode(
          optKey.getValue(), funcExpr, getIdent_, computed, false, false);
      return setLocation(startLoc, block.getValue(), node);
    }
  } else if (check(setIdent_)) {
    UniqueString *ident = tok_->getResWordOrIdentifier();
    SMRange identRng = tok_->getSourceRange();
    advance();

    // This could either be a setter, or a property named 'set'.
    if (check(TokenKind::colon, TokenKind::l_paren)) {
      // This is just a property.
      key = setLocation(
          identRng,
          identRng,
          new (context_) ESTree::IdentifierNode(ident, nullptr, false));
#if HERMES_PARSE_FLOW
    } else if (context_.getParseFlow() && check(TokenKind::less)) {
      // This is a method definition.
      method = true;
      key = setLocation(
          identRng,
          identRng,
          new (context_) ESTree::IdentifierNode(ident, nullptr, false));
#endif
    } else if (check(TokenKind::comma, TokenKind::r_brace)) {
      // If the next token is "," or "}", this is a shorthand property
      // definition.
      key = setLocation(
          identRng,
          identRng,
          new (context_) ESTree::IdentifierNode(ident, nullptr, false));
      auto *value = setLocation(
          key,
          key,
          new (context_) ESTree::IdentifierNode(ident, nullptr, false));
      return setLocation(
          startLoc,
          value,
          new (context_)
              ESTree::PropertyNode(key, value, initIdent_, false, false, true));
    } else {
      // A setter method.
      computed = check(TokenKind::l_square);
      auto optKey = parsePropertyName();
      if (!optKey)
        return None;

      ESTree::NodeList params;
      eat(TokenKind::l_paren,
          JSLexer::AllowRegExp,
          "in setter declaration",
          "start of setter declaration",
          startLoc);

      // PropertySetParameterList -> FormalParameter -> BindingElement
      auto optParam = parseBindingElement(Param{});
      if (!optParam)
        return None;
      params.push_back(**optParam);

      if (!eat(
              TokenKind::r_paren,
              JSLexer::AllowRegExp,
              "at end of setter parameter list",
              "start of setter declaration",
              startLoc))
        return None;

      ESTree::Node *returnType = nullptr;
#if HERMES_PARSE_FLOW
      if (context_.getParseFlow() && check(TokenKind::colon)) {
        SMLoc annotStart = advance(JSLexer::GrammarContext::Flow).Start;
        auto optRet = parseTypeAnnotation(annotStart);
        if (!optRet)
          return None;
        returnType = *optRet;
      }
#endif

      if (!need(
              TokenKind::l_brace,
              "in setter declaration",
              "start of setter declaration",
              startLoc))
        return None;
      auto block =
          parseFunctionBody(ParamReturn, eagerly, JSLexer::AllowRegExp, true);
      if (!block)
        return None;

      auto *funcExpr = new (context_) ESTree::FunctionExpressionNode(
          nullptr,
          std::move(params),
          block.getValue(),
          nullptr,
          returnType,
          /* predicate */ nullptr,
          false,
          false);
      funcExpr->strictness = ESTree::makeStrictness(isStrictMode());
      funcExpr->isMethodDefinition = true;
      setLocation(startLoc, block.getValue(), funcExpr);

      auto *node = new (context_) ESTree::PropertyNode(
          optKey.getValue(), funcExpr, setIdent_, computed, false, false);
      return setLocation(startLoc, block.getValue(), node);
    }
  } else if (check(asyncIdent_)) {
    UniqueString *ident = tok_->getResWordOrIdentifier();
    SMRange identRng = tok_->getSourceRange();
    advance();

    // This could either be an async function, or a property named 'async'.
    if (check(TokenKind::colon, TokenKind::l_paren)) {
      // This is just a property (or method) called 'async'.
      key = setLocation(
          identRng,
          identRng,
          new (context_) ESTree::IdentifierNode(ident, nullptr, false));
#if HERMES_PARSE_FLOW
    } else if (context_.getParseFlow() && check(TokenKind::less)) {
      // This is a method definition.
      method = true;
      key = setLocation(
          identRng,
          identRng,
          new (context_) ESTree::IdentifierNode(ident, nullptr, false));
#endif
    } else if (check(TokenKind::comma, TokenKind::r_brace)) {
      // If the next token is "," or "}", this is a shorthand property
      // definition.
      key = setLocation(
          identRng,
          identRng,
          new (context_) ESTree::IdentifierNode(ident, nullptr, false));
      auto *value = setLocation(
          key,
          key,
          new (context_) ESTree::IdentifierNode(ident, nullptr, false));
      return setLocation(
          startLoc,
          value,
          new (context_)
              ESTree::PropertyNode(key, value, initIdent_, false, false, true));
    } else {
      // This is an async function, parse the key and set `async` to true.
      async = true;
      method = true;
      generator = checkAndEat(TokenKind::star);
      computed = check(TokenKind::l_square);
      auto optKey = parsePropertyName();
      if (!optKey)
        return None;

      key = optKey.getValue();
    }
  } else if (check(TokenKind::identifier)) {
    auto *ident = tok_->getIdentifier();
    key = setLocation(
        tok_,
        tok_,
        new (context_) ESTree::IdentifierNode(ident, nullptr, false));
    advance();
    // If the next token is "," or "}", this is a shorthand property definition.
    if (check(TokenKind::comma, TokenKind::r_brace)) {
      auto *value = setLocation(
          key,
          key,
          new (context_) ESTree::IdentifierNode(ident, nullptr, false));

      return setLocation(
          startLoc,
          value,
          new (context_)
              ESTree::PropertyNode(key, value, initIdent_, false, false, true));
    }
  } else {
    generator = checkAndEat(TokenKind::star);
    computed = check(TokenKind::l_square);
    auto optKey = parsePropertyName();
    if (!optKey)
      return None;

    key = optKey.getValue();
  }

  ESTree::Node *value;
  bool shorthand = false;

  if (isa<ESTree::IdentifierNode>(key) && check(TokenKind::equal)) {
    // Check for CoverInitializedName: IdentifierReference Initializer
    auto startLoc = advance().Start;
    auto optInit = parseAssignmentExpression();
    if (!optInit)
      return None;

    shorthand = true;

    value = setLocation(
        startLoc,
        getPrevTokenEndLoc(),
        new (context_) ESTree::CoverInitializerNode(*optInit));
  } else if (check(TokenKind::l_paren, TokenKind::less) || async) {
    // Try this branch when we have '(' or '<' to indicate a method
    // or when we know this is async, because async must also indicate a method,
    // and we must avoid parsing ordinary properties from ':'.

    // Parse the MethodDefinition manually here.
    // Do not use `parseClassElement` because we had to parsePropertyName
    // in this function ourselves and check for SingleNameBindings, which are
    // not parsed with `parsePropertyName`.
    // MethodDefinition:
    // PropertyName "(" UniqueFormalParameters ")" "{" FunctionBody "}"
    //               ^
    llvh::SaveAndRestore<bool> oldParamYield(paramYield_, generator);
    llvh::SaveAndRestore<bool> oldParamAwait(paramAwait_, async);

    method = true;

    ESTree::Node *typeParams = nullptr;
#if HERMES_PARSE_FLOW
    if (context_.getParseFlow() && check(TokenKind::less)) {
      auto optTypeParams = parseTypeParams();
      if (!optTypeParams)
        return None;
      typeParams = *optTypeParams;
    }
#endif

    // (
    if (!need(
            TokenKind::l_paren,
            "in method definition",
            "start of method definition",
            startLoc))
      return None;

    ESTree::NodeList args{};
    if (!parseFormalParameters(Param{}, args))
      return None;

    ESTree::Node *returnType = nullptr;
#if HERMES_PARSE_FLOW
    if (context_.getParseFlow() && check(TokenKind::colon)) {
      SMLoc annotStart = advance(JSLexer::GrammarContext::Flow).Start;
      auto optRet = parseTypeAnnotation(annotStart);
      if (!optRet)
        return None;
      returnType = *optRet;
    }
#endif

    if (!need(
            TokenKind::l_brace,
            "in method definition",
            "start of method definition",
            startLoc))
      return None;
    auto optBody =
        parseFunctionBody(ParamReturn, eagerly, JSLexer::AllowRegExp, true);
    if (!optBody)
      return None;

    auto *funcExpr = new (context_) ESTree::FunctionExpressionNode(
        nullptr,
        std::move(args),
        optBody.getValue(),
        typeParams,
        returnType,
        /* predicate */ nullptr,
        generator,
        async);
    funcExpr->strictness = ESTree::makeStrictness(isStrictMode());
    funcExpr->isMethodDefinition = true;
    setLocation(startLoc, optBody.getValue(), funcExpr);

    value = funcExpr;
  } else {
    if (!eat(
            TokenKind::colon,
            JSLexer::AllowRegExp,
            "in property initialization",
            "start of property initialization",
            startLoc))
      return None;

    auto optValue = parseAssignmentExpression();
    if (!optValue)
      return None;
    value = *optValue;
  }

  return setLocation(
      startLoc,
      getPrevTokenEndLoc(),
      new (context_) ESTree::PropertyNode(
          key, value, initIdent_, computed, method, shorthand));
}

Optional<ESTree::Node *> JSParserImpl::parsePropertyName() {
  switch (tok_->getKind()) {
    case TokenKind::string_literal: {
      auto *res = setLocation(
          tok_,
          tok_,
          new (context_) ESTree::StringLiteralNode(tok_->getStringLiteral()));
      advance();
      return res;
    }

    case TokenKind::numeric_literal: {
      auto *res = setLocation(
          tok_,
          tok_,
          new (context_) ESTree::NumericLiteralNode(tok_->getNumericLiteral()));
      advance();
      return res;
    }

    case TokenKind::identifier: {
      auto *res = setLocation(
          tok_,
          tok_,
          new (context_)
              ESTree::IdentifierNode(tok_->getIdentifier(), nullptr, false));
      advance();
      return res;
    }

    case TokenKind::l_square: {
      SMLoc start = advance().Start;
      auto optExpr = parseAssignmentExpression(ParamIn);
      if (!optExpr) {
        return None;
      }
      if (!need(
              TokenKind::r_square,
              "at end of computed property key",
              "start of property key",
              start)) {
        return llvh::None;
      }
      advance();
      return *optExpr;
    }

    default:
      if (tok_->isResWord()) {
        auto *res = setLocation(
            tok_,
            tok_,
            new (context_) ESTree::IdentifierNode(
                tok_->getResWordIdentifier(), nullptr, false));
        advance();
        return res;
      } else {
        error(
            tok_->getSourceRange(),
            "invalid property name - must be a string, number or identifier");
        return None;
      }
  }
}

Optional<ESTree::Node *> JSParserImpl::parseTemplateLiteral(Param param) {
  assert(checkTemplateLiteral() && "invalid template literal start");

  SMLoc start = tok_->getStartLoc();

  ESTree::NodeList quasis;
  ESTree::NodeList expressions;

  /// Push the current TemplateElement onto quasis and advance the lexer.
  /// \param tail true if pushing the last element.
  /// \return false on failure.
  auto pushTemplateElement = [&quasis, &param, this](bool tail) -> bool {
    if (tok_->getTemplateLiteralContainsNotEscapes() &&
        !param.has(ParamTagged)) {
      error(
          tok_->getSourceRange(),
          "untagged template literal contains invalid escape sequence");
      return false;
    }
    auto *quasi = setLocation(
        tok_,
        tok_,
        new (context_) ESTree::TemplateElementNode(
            tail, tok_->getTemplateValue(), tok_->getTemplateRawValue()));
    quasis.push_back(*quasi);
    return true;
  };

  // TemplateSpans
  while (
      !check(TokenKind::no_substitution_template, TokenKind::template_tail)) {
    // TemplateSpans
    // Alternate TemplateMiddle and Expression until TemplateTail.
    if (!check(TokenKind::template_head, TokenKind::template_middle)) {
      error(tok_->getSourceRange(), "expected template literal");
      return None;
    }

    // First, push the TemplateElement.
    if (!pushTemplateElement(false))
      return None;
    SMLoc subStart = advance().Start;

    // Parse the next expression and add it to the expressions.
    auto optExpr = parseExpression(ParamIn);
    if (!optExpr)
      return None;
    expressions.push_back(*optExpr.getValue());

    if (!check(TokenKind::r_brace)) {
      errorExpected(
          TokenKind::r_brace,
          "at end of substition in template literal",
          "start of substitution",
          subStart);
      return None;
    }

    // The } at the end of the expression must be rescanned as a
    // TemplateMiddle or TemplateTail.
    lexer_.rescanRBraceInTemplateLiteral();
  }

  // TemplateTail or NoSubstitutionTemplate
  if (!pushTemplateElement(true))
    return None;

  return setLocation(
      start,
      advance().End,
      new (context_) ESTree::TemplateLiteralNode(
          std::move(quasis), std::move(expressions)));
}

Optional<ESTree::FunctionExpressionNode *>
JSParserImpl::parseFunctionExpression(bool forceEagerly) {
  auto optRes = parseFunctionHelper(Param{}, false, forceEagerly);
  if (!optRes)
    return None;
  return cast<ESTree::FunctionExpressionNode>(*optRes);
}

Optional<ESTree::Node *> JSParserImpl::parseOptionalExpressionExceptNew(
    IsConstructorCall isConstructorCall) {
  SMLoc startLoc = tok_->getStartLoc();

  ESTree::NodePtr expr;
  if (check(TokenKind::rw_super)) {
    // SuperProperty can be used the same way as PrimaryExpression, but
    // must not have a TemplateLiteral immediately after the `super` keyword.
    expr = setLocation(tok_, tok_, new (context_) ESTree::SuperNode());
    advance();
    if (!checkN(TokenKind::l_paren, TokenKind::l_square, TokenKind::period)) {
      errorExpected(
          {TokenKind::l_paren, TokenKind::l_square, TokenKind::period},
          "after 'super' keyword",
          "location of 'super'",
          startLoc);
      return None;
    }
  } else if (check(TokenKind::rw_import)) {
    // ImportCall must be a call with an AssignmentExpression as the
    // argument.
    advance();
    if (!eat(
            TokenKind::l_paren,
            JSLexer::AllowRegExp,
            "in import call",
            "location of 'import'",
            startLoc))
      return None;

    auto optSource = parseAssignmentExpression(ParamIn);
    if (!optSource)
      return None;
    ESTree::Node *source = *optSource;

    SMLoc endLoc = tok_->getEndLoc();
    if (!eat(
            TokenKind::r_paren,
            JSLexer::AllowRegExp,
            "in import call",
            "location of 'import'",
            startLoc))
      return None;

    expr = setLocation(
        startLoc, endLoc, new (context_) ESTree::ImportExpressionNode(source));
  } else {
    auto primExpr = parsePrimaryExpression();
    if (!primExpr)
      return None;
    expr = primExpr.getValue();
  }

  return parseOptionalExpressionExceptNew_tail(
      isConstructorCall, startLoc, expr);
}

Optional<ESTree::Node *> JSParserImpl::parseOptionalExpressionExceptNew_tail(
    IsConstructorCall isConstructorCall,
    SMLoc startLoc,
    ESTree::Node *expr) {
  SMLoc objectLoc = startLoc;
  bool seenOptionalChain = false;
  llvh::SaveAndRestore<unsigned> savedRecursionDepth{
      recursionDepth_, recursionDepth_};
  while (
      checkN(TokenKind::l_square, TokenKind::period, TokenKind::questiondot) ||
      checkTemplateLiteral()) {
    ++recursionDepth_;
    if (LLVM_UNLIKELY(recursionDepthCheck())) {
      return None;
    }
    SMLoc nextObjectLoc = tok_->getStartLoc();
    if (checkN(
            TokenKind::l_square, TokenKind::period, TokenKind::questiondot)) {
      if (check(TokenKind::questiondot)) {
        seenOptionalChain = true;
        if (isConstructorCall == IsConstructorCall::Yes) {
          // Report the error here, but continue on because we can still parse
          // the rest of the file.
          error(
              tok_->getSourceRange(),
              "Constructor calls may not contain an optional chain");
        }
      }
      // MemberExpression [ Expression ]
      // MemberExpression . IdentifierName
      // MemberExpression OptionalChain
      auto msel =
          parseMemberSelect(startLoc, objectLoc, expr, seenOptionalChain);
      if (!msel)
        return None;
      objectLoc = nextObjectLoc;
      expr = msel.getValue();
    } else {
      assert(checkTemplateLiteral());
      if (isa<ESTree::SuperNode>(expr)) {
        error(
            expr->getSourceRange(),
            "invalid use of 'super' as a template literal tag");
        return None;
      }
      if (seenOptionalChain) {
        // This construction is allowed by the grammar but accounted for by
        // static semantics in order to prevent ASI from being used like this:
        // \code
        // a?.b
        // `abc`;
        // \endcode
        error(
            tok_->getSourceRange(),
            "invalid use of tagged template literal in optional chain");
        sm_.note(expr->getSourceRange(), "location of optional chain");
      }
      // MemberExpression TemplateLiteral
      auto optTemplate = parseTemplateLiteral(ParamTagged);
      if (!optTemplate)
        return None;
      expr = setLocation(
          startLoc,
          optTemplate.getValue(),
          new (context_) ESTree::TaggedTemplateExpressionNode(
              expr, optTemplate.getValue()));
      objectLoc = nextObjectLoc;
    }
  }

  return expr;
}

Optional<const char *> JSParserImpl::parseArguments(
    ESTree::NodeList &argList,
    SMLoc &endLoc) {
  assert(check(TokenKind::l_paren));
  SMLoc startLoc = advance().Start;
  if (!check(TokenKind::r_paren)) {
    for (;;) {
      SMLoc argStart = tok_->getStartLoc();
      bool isSpread = checkAndEat(TokenKind::dotdotdot);

      auto arg = parseAssignmentExpression();
      if (!arg)
        return None;

      if (isSpread) {
        argList.push_back(*setLocation(
            argStart,
            getPrevTokenEndLoc(),
            new (context_) ESTree::SpreadElementNode(arg.getValue())));
      } else {
        argList.push_back(*arg.getValue());
      }

      if (!checkAndEat(TokenKind::comma))
        break;

      // Check for ",)".
      if (check(TokenKind::r_paren))
        break;
    }
  }
  endLoc = tok_->getEndLoc();
  if (!eat(
          TokenKind::r_paren,
          JSLexer::AllowDiv,
          "at end of function call",
          "location of '('",
          startLoc))
    return None;

  return "OK";
}

Optional<ESTree::Node *> JSParserImpl::parseMemberSelect(
    SMLoc startLoc,
    SMLoc objectLoc,
    ESTree::NodePtr expr,
    bool seenOptionalChain) {
  assert(
      checkN(TokenKind::l_square, TokenKind::period, TokenKind::questiondot));
  SMLoc puncLoc = tok_->getStartLoc();
  bool optional = checkAndEat(TokenKind::questiondot);
  if (checkAndEat(TokenKind::l_square)) {
    auto propExpr = parseExpression();
    if (!propExpr)
      return None;
    SMLoc endLoc = tok_->getEndLoc();
    if (!eat(
            TokenKind::r_square,
            JSLexer::AllowDiv,
            "at end of member expression '[...'",
            "location iof '['",
            puncLoc))
      return None;

    if (optional || seenOptionalChain) {
      return setLocation(
          startLoc,
          endLoc,
          puncLoc,
          new (context_) ESTree::OptionalMemberExpressionNode(
              expr, propExpr.getValue(), true, optional));
    }
    return setLocation(
        startLoc,
        endLoc,
        puncLoc,
        new (context_)
            ESTree::MemberExpressionNode(expr, propExpr.getValue(), true));
  } else if (
      checkAndEat(TokenKind::period) ||
      (optional &&
       !(check(TokenKind::l_paren) ||
         (context_.getParseFlow() && check(TokenKind::less))))) {
    if (!check(TokenKind::identifier, TokenKind::private_identifier) &&
        !tok_->isResWord()) {
      // Just use the pattern here, even though we know it will fail.
      if (!need(
              TokenKind::identifier,
              "after '.' or '?.' in member expression",
              "start of member expression",
              objectLoc))
        return None;
    }

    ESTree::Node *id = nullptr;
    if (check(TokenKind::private_identifier)) {
      auto optId = parsePrivateName();
      if (!optId)
        return None;
      id = *optId;
    } else {
      id = setLocation(
          tok_,
          tok_,
          new (context_) ESTree::IdentifierNode(
              tok_->getResWordOrIdentifier(), nullptr, false));
      advance(JSLexer::AllowDiv);
    }

    if (optional || seenOptionalChain) {
      return setLocation(
          startLoc,
          id,
          puncLoc,
          new (context_)
              ESTree::OptionalMemberExpressionNode(expr, id, false, optional));
    }
    return setLocation(
        startLoc,
        id,
        puncLoc,
        new (context_) ESTree::MemberExpressionNode(expr, id, false));
  } else {
    assert(
        optional &&
        (check(TokenKind::l_paren) ||
         (context_.getParseFlow() && check(TokenKind::less))) &&
        "must be ?.() at this point");
    // ?. Arguments :
    // ?. ( ArgumentList )
    //      ^
    auto debugLoc = tok_->getStartLoc();

    ESTree::NodePtr typeArgs = nullptr;
#if HERMES_PARSE_FLOW
    if (context_.getParseFlow() && check(TokenKind::less)) {
      auto optTypeArgs = parseTypeArgs();
      if (!optTypeArgs) {
        return None;
      }

      typeArgs = *optTypeArgs;

      if (!need(
              TokenKind::l_paren,
              "after type arguments in optional call",
              "start of optional call",
              objectLoc))
        return None;
    }
#endif

    ESTree::NodeList argList;
    SMLoc endLoc;
    if (!parseArguments(argList, endLoc))
      return None;

    return setLocation(
        startLoc,
        endLoc,
        debugLoc,
        new (context_) ESTree::OptionalCallExpressionNode(
            expr, typeArgs, std::move(argList), true));
  }

  llvm_unreachable("Invalid token in parseMemberSelect");
}

Optional<ESTree::Node *> JSParserImpl::parseCallExpression(
    SMLoc startLoc,
    ESTree::NodePtr expr,
    ESTree::NodePtr typeArgs,
    bool seenOptionalChain,
    bool optional) {
  assert(checkN(
      TokenKind::l_paren,
      TokenKind::no_substitution_template,
      TokenKind::template_head));

  SMLoc objectLoc = startLoc;

  for (;;) {
#if HERMES_PARSE_FLOW
    if (context_.getParseFlowAmbiguous() && !typeArgs &&
        check(TokenKind::less)) {
      JSLexer::SavePoint savePoint{&lexer_};
      // Each call in a chain may have type arguments.
      // As such, we must attempt to parse them upon encountering '<',
      // but roll back if it just ended up being a comparison operator.
      SourceErrorManager::SaveAndSuppressMessages suppress{
          &sm_, Subsystem::Parser};
      auto optTypeArgs = parseTypeArgs();
      if (optTypeArgs && check(TokenKind::l_paren)) {
        // Call expression with type arguments.
        typeArgs = *optTypeArgs;
      } else {
        // Failed to parse a call expression with type arguments,
        // simply roll back and start again.
        savePoint.restore();
      }
    }
#endif
    if (check(TokenKind::l_paren)) {
      auto debugLoc = tok_->getStartLoc();
      ESTree::NodeList argList;
      SMLoc endLoc;

      // parseArguments can result in another call to parseCallExpression
      // without parsing another primary or declaration.
      CHECK_RECURSION;
      if (!parseArguments(argList, endLoc))
        return None;

      if (seenOptionalChain) {
        expr = setLocation(
            startLoc,
            endLoc,
            debugLoc,
            new (context_) ESTree::OptionalCallExpressionNode(
                expr, typeArgs, std::move(argList), optional));
      } else {
        expr = setLocation(
            startLoc,
            endLoc,
            debugLoc,
            new (context_)
                ESTree::CallExpressionNode(expr, typeArgs, std::move(argList)));
      }

      // typeArgs have been used, discard them so the next item in the call
      // chain can populate them if necessary.
      typeArgs = nullptr;
    } else if (checkN(
                   TokenKind::l_square,
                   TokenKind::period,
                   TokenKind::questiondot)) {
      if (check(TokenKind::questiondot)) {
        seenOptionalChain = true;
      }

<<<<<<< HEAD
      SMLoc nextStartLoc = tok_->getStartLoc();
      auto msel = parseMemberSelect(startLoc, expr, seenOptionalChain);
=======
      SMLoc nextObjectLoc = tok_->getStartLoc();
      auto msel =
          parseMemberSelect(startLoc, objectLoc, expr, seenOptionalChain);
>>>>>>> be52fa1d
      if (!msel)
        return None;
      objectLoc = nextObjectLoc;
      expr = msel.getValue();
    } else if (check(
                   TokenKind::no_substitution_template,
                   TokenKind::template_head)) {
      auto debugLoc = tok_->getStartLoc();
      auto optTemplate = parseTemplateLiteral(ParamTagged);
      if (!optTemplate)
        return None;
      expr = setLocation(
          startLoc,
          optTemplate.getValue(),
          debugLoc,
          new (context_) ESTree::TaggedTemplateExpressionNode(
              expr, optTemplate.getValue()));
    } else {
      break;
    }
  }

  return expr;
}

//  Parsing NewExpression, MemberExpression and CallExpression is tricky.
//
//  The key realizations are that NewExpression can be one or more
//  constructor calls without arguments (the s-expressions below represent
//  productions that have been recursively matched, not AST nodes):
//
//       new foo ->
//           (NewExpression (MemberExpression))
//       new new foo ->
//           (NewExpression (NewExpression (MemberExpression)))
//
//  MemberExpression can be one or more constructor calls with arguments:
//
//       new foo() ->
//           (MemberExpression (MemberExpression))
//       new new foo()()
//           (MemberExpression (MemberExpression (MemberExpression))
//
//  Call expression are formed from arguments that don't match up with a `new`:
//
//       foo() ->
//           (CallExpression (MemberExpression))
//       new foo()()
//           (CallExpression (MemberExpression (MemberExpression)))

Optional<ESTree::Node *> JSParserImpl::parseNewExpressionOrOptionalExpression(
    IsConstructorCall isConstructorCall) {
  if (!check(TokenKind::rw_new))
    return parseOptionalExpressionExceptNew(isConstructorCall);

  SMRange newRange = advance();

  if (checkAndEat(TokenKind::period)) {
    // NewTarget: new . target
    //                  ^
    if (!check(targetIdent_)) {
      error(tok_->getSourceRange(), "'target' expected in member expression");
      sm_.note(newRange.Start, "start of member expression");
      return None;
    }
    auto *meta = setLocation(
        newRange,
        newRange,
        new (context_) ESTree::IdentifierNode(newIdent_, nullptr, false));
    auto *prop = setLocation(
        tok_,
        tok_,
        new (context_) ESTree::IdentifierNode(targetIdent_, nullptr, false));
    advance();
    auto *expr = setLocation(
        meta, prop, new (context_) ESTree::MetaPropertyNode(meta, prop));
    return parseOptionalExpressionExceptNew_tail(
        isConstructorCall, newRange.Start, expr);
  }

  auto optExpr = parseNewExpressionOrOptionalExpression(IsConstructorCall::Yes);
  if (!optExpr)
    return None;
  ESTree::NodePtr expr = optExpr.getValue();

  ESTree::Node *typeArgs = nullptr;
#if HERMES_PARSE_FLOW
  if (context_.getParseFlowAmbiguous() && check(TokenKind::less)) {
    JSLexer::SavePoint savePoint{&lexer_};
    // Attempt to parse type args upon encountering '<',
    // but roll back if it just ended up being a comparison operator.
    SourceErrorManager::SaveAndSuppressMessages suppress{
        &sm_, Subsystem::Parser};
    auto optTypeArgs = parseTypeArgs();
    if (optTypeArgs) {
      // New expression with type arguments.
      typeArgs = *optTypeArgs;
    } else {
      // Failed to parse a call expression with type arguments,
      // simply roll back and start again.
      savePoint.restore();
    }
  }
#endif

  // Do we have arguments to a child MemberExpression? If yes, then it really
  // was a 'new MemberExpression(args)', otherwise it is a NewExpression
  if (!check(TokenKind::l_paren)) {
    return setLocation(
        newRange,
        getPrevTokenEndLoc(),
        new (context_)
            ESTree::NewExpressionNode(expr, typeArgs, ESTree::NodeList{}));
  }

  auto debugLoc = tok_->getStartLoc();
  ESTree::NodeList argList;
  SMLoc endLoc;
  if (!parseArguments(argList, endLoc))
    return None;

  expr = setLocation(
      newRange,
      endLoc,
      debugLoc,
      new (context_)
          ESTree::NewExpressionNode(expr, typeArgs, std::move(argList)));

  SMLoc objectLoc = newRange.Start;
  while (
      checkN(TokenKind::l_square, TokenKind::period, TokenKind::questiondot)) {
    SMLoc nextObjectLoc = tok_->getStartLoc();
    auto optMSel = parseMemberSelect(newRange.Start, objectLoc, expr, false);
    if (!optMSel)
      return None;
    objectLoc = nextObjectLoc;
    expr = optMSel.getValue();
  }

  return expr;
}

Optional<ESTree::Node *> JSParserImpl::parseLeftHandSideExpression() {
  SMLoc startLoc = tok_->getStartLoc();

  auto optExpr = parseNewExpressionOrOptionalExpression(IsConstructorCall::No);
  if (!optExpr)
    return None;
  auto *expr = optExpr.getValue();

  bool optional = checkAndEat(TokenKind::questiondot);
  bool seenOptionalChain = optional ||
      (expr->getParens() == 0 &&
       (llvh::isa<ESTree::OptionalMemberExpressionNode>(expr) ||
        llvh::isa<ESTree::OptionalCallExpressionNode>(expr)));

  ESTree::Node *typeArgs = nullptr;
#if HERMES_PARSE_FLOW
  // If the less than sign is immediately following a question dot then it
  // cannot be a binary expression and is unambiguously Flow type syntax.
  if ((optional ? context_.getParseFlow() : context_.getParseFlowAmbiguous()) &&
      check(TokenKind::less)) {
    JSLexer::SavePoint savePoint{&lexer_};
    // Suppress messages from the parser while still displaying lexer messages.
    SourceErrorManager::SaveAndSuppressMessages suppress{
        &sm_, Subsystem::Parser};
    auto optTypeArgs = parseTypeArgs();
    if (optTypeArgs && check(TokenKind::l_paren)) {
      // Call expression with type arguments.
      typeArgs = *optTypeArgs;
    } else {
      // Failed to parse a call expression with type arguments,
      // simply roll back and start again.
      savePoint.restore();
    }
  }
#endif

  // Is this a CallExpression?
  if (checkN(
          TokenKind::l_paren,
          TokenKind::no_substitution_template,
          TokenKind::template_head)) {
    auto optCallExpr = parseCallExpression(
        startLoc, expr, typeArgs, seenOptionalChain, optional);
    if (!optCallExpr)
      return None;
    expr = optCallExpr.getValue();
  }

  return expr;
}

Optional<ESTree::Node *> JSParserImpl::parsePostfixExpression() {
  SMLoc startLoc = tok_->getStartLoc();
  auto optLHandExpr = parseLeftHandSideExpression();
  if (!optLHandExpr)
    return None;

  if (check(TokenKind::plusplus, TokenKind::minusminus) &&
      !lexer_.isNewLineBeforeCurrentToken()) {
    auto *res = setLocation(
        startLoc,
        tok_,
        tok_,
        new (context_) ESTree::UpdateExpressionNode(
            getTokenIdent(tok_->getKind()), optLHandExpr.getValue(), false));
    advance(JSLexer::AllowDiv);
    return res;
  } else {
    return optLHandExpr.getValue();
  }
}

Optional<ESTree::Node *> JSParserImpl::parseUnaryExpression() {
  SMLoc startLoc = tok_->getStartLoc();

  switch (tok_->getKind()) {
    case TokenKind::rw_delete:
    case TokenKind::rw_void:
    case TokenKind::rw_typeof:
    case TokenKind::plus:
    case TokenKind::minus:
    case TokenKind::tilde:
    case TokenKind::exclaim: {
      UniqueString *op = getTokenIdent(tok_->getKind());
      advance();
      CHECK_RECURSION;
      auto expr = parseUnaryExpression();
      if (!expr)
        return None;

      if (check(TokenKind::starstar)) {
        // ExponentiationExpression only allows UpdateExpressionNode on the
        // left. The simplest way to enforce that the left operand is not
        // an unparenthesized UnaryExpression is to check here.
        error(
            {startLoc, tok_->getEndLoc()},
            "Unary operator before ** must use parens to disambiguate");
      }

      return setLocation(
          startLoc,
          getPrevTokenEndLoc(),
          new (context_)
              ESTree::UnaryExpressionNode(op, expr.getValue(), true));
    }

    case TokenKind::plusplus:
    case TokenKind::minusminus: {
      UniqueString *op = getTokenIdent(tok_->getKind());
      advance();
      CHECK_RECURSION;
      auto expr = parseUnaryExpression();
      if (!expr)
        return None;

      return setLocation(
          startLoc,
          getPrevTokenEndLoc(),
          new (context_)
              ESTree::UpdateExpressionNode(op, expr.getValue(), true));
    }

    case TokenKind::identifier:
      if (check(awaitIdent_) && paramAwait_) {
        advance();
        CHECK_RECURSION;
        auto optExpr = parseUnaryExpression();
        if (!optExpr)
          return None;
        return setLocation(
            startLoc,
            getPrevTokenEndLoc(),
            new (context_) ESTree::AwaitExpressionNode(optExpr.getValue()));
      }
      // Fall-through to default for all other identifiers.
      LLVM_FALLTHROUGH;

    default:
      return parsePostfixExpression();
  }
}

namespace {

/// Associates precedence levels with binary operators. Higher precedences are
/// represented by higher values.
/// \returns the precedence level starting from 1, or 0 if not a binop.
inline unsigned getPrecedence(TokenKind kind) {
  // Record the precedence of all binary operators.
  static const unsigned precedence[] = {
#define TOK(...) 0,
#define BINOP(name, str, precedence) precedence,

// There are two reserved words that are binary operators.
#define RESWORD(name)                                       \
  (TokenKind::rw_##name == TokenKind::rw_in ||              \
           TokenKind::rw_##name == TokenKind::rw_instanceof \
       ? 8                                                  \
       : 0),
#include "hermes/Parser/TokenKinds.def"
  };

  return precedence[static_cast<unsigned>(kind)];
}

/// \return true if \p kind is left associative, false if right associative.
inline bool isLeftAssoc(TokenKind kind) {
  return kind != TokenKind::starstar;
}

/// Return the precedence of \p kind unless it happens to be equal to \p except,
/// in which case return 0.
inline unsigned getPrecedenceExcept(TokenKind kind, TokenKind except) {
  return LLVM_LIKELY(kind != except) ? getPrecedence(kind) : 0;
}
} // namespace

Optional<ESTree::Node *> JSParserImpl::parseBinaryExpression(Param param) {
  // The stack can never go deeper than the number of precedence levels,
  // unless we have a right-associative operator.
  // We have 10 precedence levels.
  constexpr unsigned STACK_SIZE = 16;

  struct PrecedenceStackEntry {
    /// Left hand side expression.
    ESTree::NodePtr expr;
    // Operator for this expression.
    TokenKind opKind;
    // Start location for the left hand side expression.
    SMLoc exprStartLoc;

    PrecedenceStackEntry(
        ESTree::NodePtr expr,
        TokenKind opKind,
        SMLoc exprStartLoc)
        : expr(expr), opKind(opKind), exprStartLoc(exprStartLoc) {}
  };
  llvh::SmallVector<PrecedenceStackEntry, STACK_SIZE> stack{};

  // True upon encountering a '??' operator.
  bool hasNullish = false;
  // True upon encountering a '&&' or '||' operator.
  bool hasBoolean = false;

  /// Allocate a binary expression node with the specified children and
  /// operator.
  const auto newBinNode = [this, &hasNullish, &hasBoolean](
                              ESTree::NodePtr left,
                              TokenKind opKind,
                              ESTree::NodePtr right,
                              SMLoc startLoc,
                              SMLoc endLoc) -> ESTree::NodePtr {
    UniqueString *opIdent = getTokenIdent(opKind);
    if (opKind == TokenKind::ampamp || opKind == TokenKind::pipepipe ||
        opKind == TokenKind::questionquestion) {
      if ((hasNullish && opKind != TokenKind::questionquestion) ||
          (hasBoolean && opKind == TokenKind::questionquestion)) {
        // This error doesn't prevent parsing the rest of the binary expression,
        // because it's only there to avoid confusion from the JS author's
        // perspective. Report the error but continue parsing.
        // The question marks are escaped to avoid triggering a trigraph.
        error(
            {left->getStartLoc(), right->getEndLoc()},
            "Mixing '\?\?' with '&&' or '||' requires parentheses");
      }
      if (opKind == TokenKind::questionquestion) {
        hasNullish = true;
      } else {
        hasBoolean = true;
      }
      return setLocation(
          startLoc,
          endLoc,
          new (context_) ESTree::LogicalExpressionNode(left, right, opIdent));
    } else {
      return setLocation(
          startLoc,
          endLoc,
          new (context_) ESTree::BinaryExpressionNode(left, right, opIdent));
    }
  };

  // Decide whether to recognize "in" as a binary operator.
  const TokenKind exceptKind =
      !param.has(ParamIn) ? TokenKind::rw_in : TokenKind::none;

  SMLoc topExprStartLoc = tok_->getStartLoc();
  auto optExpr = parseUnaryExpression();
  if (!optExpr)
    return None;
  ESTree::NodePtr topExpr = optExpr.getValue();
  SMLoc topExprEndLoc = getPrevTokenEndLoc();

  // While the current token is a binary operator.
  while (unsigned precedence =
             getPrecedenceExcept(tok_->getKind(), exceptKind)) {
    // If the next operator has no greater precedence than the operator on the
    // stack, pop the stack, creating a new binary expression.
    while (!stack.empty() && precedence <= getPrecedence(stack.back().opKind)) {
      if (precedence == getPrecedence(stack.back().opKind) &&
          !isLeftAssoc(stack.back().opKind)) {
        // If the precedences are equal, then we avoid popping for
        // right-associative operators to allow for the entire right-associative
        // expression to be built from the right.
        break;
      }
      topExpr = newBinNode(
          stack.back().expr,
          stack.back().opKind,
          topExpr,
          stack.back().exprStartLoc,
          topExprEndLoc);
      topExprStartLoc = topExpr->getStartLoc();
      stack.pop_back();
    }

    // The next operator has a higher precedence than the previous one (or there
    // is no previous one). The situation looks something like this:
    //    .... + topExpr * rightExpr ....
    //                     ^
    //                 We are here
    // Push topExpr and the '*', so we can parse rightExpr.
    stack.emplace_back(topExpr, tok_->getKind(), topExprStartLoc);
    advance();

    topExprStartLoc = tok_->getStartLoc();
    auto optRightExpr = parseUnaryExpression();
    if (!optRightExpr)
      return None;

    topExpr = optRightExpr.getValue();
    topExprEndLoc = getPrevTokenEndLoc();
  }

  // We have consumed all binary operators. Pop the stack, creating expressions.
  while (!stack.empty()) {
    topExpr = newBinNode(
        stack.back().expr,
        stack.back().opKind,
        topExpr,
        stack.back().exprStartLoc,
        topExprEndLoc);
    stack.pop_back();
  }

  assert(
      stack.empty() &&
      "Stack must be empty when done parsing binary expression");

  return topExpr;
}

Optional<ESTree::Node *> JSParserImpl::parseConditionalExpression(
    Param param,
    CoverTypedParameters coverTypedParameters) {
  SMLoc startLoc = tok_->getStartLoc();
  auto optTest = parseBinaryExpression(param);
  if (!optTest)
    return None;
  ESTree::Node *test = *optTest;

  if (!check(TokenKind::question)) {
    // No '?', so this isn't a conditional expression.
    // If CoverTypedParameters::Yes, we still need to account for this
    // being formal parameters, so try that.
#if HERMES_PARSE_FLOW
    if (context_.getParseFlow() &&
        coverTypedParameters == CoverTypedParameters::Yes) {
      auto optCover = tryParseCoverTypedIdentifierNode(test, false);
      if (!optCover)
        return None;
      if (*optCover)
        return *optCover;
    }
#endif

    // No CoverTypedParameters found, just return the LHS.
    return test;
  }

  ESTree::Node *consequent = nullptr;
  SMRange questionRange = tok_->getSourceRange();

#if HERMES_PARSE_FLOW
  if (context_.getParseFlow()) {
    // Save here to save the question mark (we can only save on punctuators).
    // Early returns will happen if we find anything that leads to
    // short-circuiting out of the traditional conditional expression.
    JSLexer::SavePoint savePoint{&lexer_};
    advance();

    // If CoverTypedParameters::Yes, we still need to account for this
    // being formal parameters, so try that,
    // in which case the '?' was part of an optional parameter, not a
    // conditional expression.
    if (coverTypedParameters == CoverTypedParameters::Yes) {
      auto optCover = tryParseCoverTypedIdentifierNode(test, true);
      if (!optCover)
        return None;
      if (*optCover)
        return *optCover;
    }

    // It is also possible to have a '?' without ':' but not be a conditional
    // expression, in the case of typed arrow parameters that didn't have a type
    // annotation. For example:
    // (foo?) => 1
    //      ^
    // The tokens which can come here are limited to ',', '=', and ')'.
    if (coverTypedParameters == CoverTypedParameters::Yes &&
        checkN(TokenKind::comma, TokenKind::r_paren, TokenKind::equal)) {
      return setLocation(
          startLoc,
          questionRange,
          new (context_) ESTree::CoverTypedIdentifierNode(test, nullptr, true));
    }

    // Now we're in the real backtracking stage.
    // First, parse with AllowTypedArrowFunction::Yes to allow for the
    // possibility of a concise arrow function with return types. However, we
    // want to avoid the possibility of eating the ':' that we'll need for the
    // conditional expression's alternate. For example:
    // a ? b1 => (c1) : b2 => (c2)
    // We want to account for b2 incorrectly being parsed as the returnType
    // of an arrow function returned by the arrow function with param b1.
    // Thus, after parsing with AllowTypedArrowFunction::Yes, we check to
    // see if there is a ':' afterwards. If there isn't, failure is assured,
    // so we restore to the '?' and try again below, with
    // AllowTypedArrowFunction::No.
    SourceErrorManager::SaveAndSuppressMessages suppress{
        &sm_, Subsystem::Parser};
    CHECK_RECURSION;
    auto optConsequent = parseAssignmentExpression(
        ParamIn, AllowTypedArrowFunction::Yes, CoverTypedParameters::No);
    if (optConsequent && check(TokenKind::colon)) {
      consequent = *optConsequent;
    } else {
      // Parsing with typed arrow functions failed because we don't have a :,
      // so reset and try again.
      savePoint.restore();
    }
  }
#endif

  // Only try with AllowTypedArrowFunction::No if we haven't already set
  // up the consequent using AllowTypedArrowFunction::Yes.
  if (!consequent) {
    // Consume the '?' (either for the first time or after savePoint.restore()).
    advance();
    CHECK_RECURSION;
    auto optConsequent = parseAssignmentExpression(
        ParamIn, AllowTypedArrowFunction::No, CoverTypedParameters::No);
    if (!optConsequent)
      return None;
    consequent = *optConsequent;
  }

  if (!eat(
          TokenKind::colon,
          JSLexer::AllowRegExp,
          "in conditional expression after '... ? ...'",
          "location of '?'",
          questionRange.Start))
    return None;

  auto optAlternate = parseAssignmentExpression(
      param, AllowTypedArrowFunction::Yes, CoverTypedParameters::No);
  if (!optAlternate)
    return None;
  ESTree::Node *alternate = *optAlternate;

  return setLocation(
      startLoc,
      getPrevTokenEndLoc(),
      new (context_)
          ESTree::ConditionalExpressionNode(test, alternate, consequent));
}

#if HERMES_PARSE_FLOW
Optional<ESTree::Node *> JSParserImpl::tryParseCoverTypedIdentifierNode(
    ESTree::Node *test,
    bool optional) {
  assert(context_.getParseFlow() && "must be parsing Flow");
  // In the case of flow types in arrow function parameters, we may have
  // optional parameters which look like:
  // Identifier ? : TypeAnnotation
  // Because the colon and the type annotation are optional, we check and
  // consume the colon here and return a CoverTypedIdentifierNode if it's
  // possible we are parsing typed arrow parameters.
  if (context_.getParseFlow() && check(TokenKind::colon) &&
      test->getParens() == 0) {
    if (isa<ESTree::IdentifierNode>(test) ||
        isa<ESTree::ObjectExpressionNode>(test) ||
        isa<ESTree::ArrayExpressionNode>(test)) {
      // Deliberately wrap the type annotation later when reparsing.
      SMLoc annotStart = advance(JSLexer::GrammarContext::Flow).Start;
      auto optRet = parseTypeAnnotation(annotStart);
      if (!optRet)
        return None;
      ESTree::Node *type = *optRet;

      return setLocation(
          test,
          getPrevTokenEndLoc(),
          new (context_)
              ESTree::CoverTypedIdentifierNode(test, type, optional));
    }
    // The colon must indicate something another than the typeAnnotation for
    // the parameter. Continue as usual.
  }
  return nullptr;
}
#endif

Optional<ESTree::YieldExpressionNode *> JSParserImpl::parseYieldExpression(
    Param param) {
  assert(
      paramYield_ && check(TokenKind::rw_yield, TokenKind::identifier) &&
      tok_->getResWordOrIdentifier() == yieldIdent_ &&
      "yield expression must start with 'yield'");
  SMRange yieldLoc = advance();

  if (check(TokenKind::semi) || checkEndAssignmentExpression())
    return setLocation(
        yieldLoc,
        yieldLoc,
        new (context_) ESTree::YieldExpressionNode(nullptr, false));

  bool delegate = checkAndEat(TokenKind::star);

  auto optArg = parseAssignmentExpression(
      param.get(ParamIn),
      AllowTypedArrowFunction::Yes,
      CoverTypedParameters::No);
  if (!optArg)
    return None;

  return setLocation(
      yieldLoc,
      getPrevTokenEndLoc(),
      new (context_) ESTree::YieldExpressionNode(optArg.getValue(), delegate));
}

Optional<ESTree::ClassDeclarationNode *> JSParserImpl::parseClassDeclaration(
    Param param) {
  assert(check(TokenKind::rw_class) && "class must start with 'class'");
  // NOTE: Class definition is always strict mode code.
  SaveStrictMode saveStrictMode{this};
  setStrictMode(true);

  SMLoc startLoc = advance().Start;

  ESTree::Node *name = nullptr;
  ESTree::Node *typeParams = nullptr;

  if (check(TokenKind::identifier)) {
    auto optName = parseBindingIdentifier(Param{});
    if (!optName) {
      errorExpected(
          TokenKind::identifier,
          "in class declaration",
          "location of 'class'",
          startLoc);
      return None;
    }
    name = *optName;
  } else if (!param.has(ParamDefault)) {
    // Identifier is required unless we have +Default parameter.
    errorExpected(
        TokenKind::identifier,
        "after 'class'",
        "location of 'class'",
        startLoc);
    return None;
  }

#if HERMES_PARSE_FLOW
  if (context_.getParseFlow() && check(TokenKind::less)) {
    auto optParams = parseTypeParams();
    if (!optParams)
      return None;
    typeParams = *optParams;
  }
#endif

  auto optClass =
      parseClassTail(startLoc, name, typeParams, ClassParseKind::Declaration);
  if (!optClass)
    return None;
  return llvh::cast<ESTree::ClassDeclarationNode>(*optClass);
}

Optional<ESTree::ClassExpressionNode *> JSParserImpl::parseClassExpression() {
  assert(check(TokenKind::rw_class) && "class must start with 'class'");
  // NOTE: A class definition is always strict mode code.
  SaveStrictMode saveStrictMode{this};
  setStrictMode(true);

  SMLoc start = advance().Start;

  ESTree::Node *name = nullptr;
  ESTree::Node *typeParams = nullptr;

  if (!check(TokenKind::rw_extends, TokenKind::l_brace) &&
      !(context_.getParseFlow() &&
        check(TokenKind::rw_implements, TokenKind::less))) {
    // Try to parse a BindingIdentifier if we did not see a ClassHeritage
    // or a '{'.
    auto optName = parseBindingIdentifier(Param{});
    if (!optName) {
      errorExpected(
          TokenKind::identifier,
          "in class expression",
          "location of 'class'",
          start);
      return None;
    }
    name = *optName;
  }

#if HERMES_PARSE_FLOW
  if (context_.getParseFlow() && check(TokenKind::less)) {
    auto optParams = parseTypeParams();
    if (!optParams)
      return None;
    typeParams = *optParams;
  }
#endif

  auto optClass =
      parseClassTail(start, name, typeParams, ClassParseKind::Expression);
  if (!optClass)
    return None;
  return llvh::cast<ESTree::ClassExpressionNode>(*optClass);
}

Optional<ESTree::Node *> JSParserImpl::parseClassTail(
    SMLoc startLoc,
    ESTree::Node *name,
    ESTree::Node *typeParams,
    ClassParseKind kind) {
  ESTree::Node *superClass = nullptr;
  ESTree::Node *superTypeParams = nullptr;

  if (checkAndEat(TokenKind::rw_extends)) {
    // ClassHeritage[opt] { ClassBody[opt] }
    // ^
    auto optSuperClass = parseLeftHandSideExpression();
    if (!optSuperClass)
      return None;
    superClass = *optSuperClass;
#if HERMES_PARSE_FLOW
    if (context_.getParseFlow() && check(TokenKind::less)) {
      auto optParams = parseTypeArgs();
      if (!optParams)
        return None;
      superTypeParams = *optParams;
    }
#endif
  }

  ESTree::NodeList implements{};
#if HERMES_PARSE_FLOW
  if (context_.getParseFlow()) {
    if (checkAndEat(TokenKind::rw_implements) ||
        checkAndEat(implementsIdent_)) {
      while (!check(TokenKind::l_brace)) {
        if (!need(
                TokenKind::identifier,
                "in class 'implements'",
                "start of class",
                startLoc))
          return None;
        auto optImpl = parseClassImplements();
        if (!optImpl)
          return None;
        implements.push_back(**optImpl);
        if (!checkAndEat(TokenKind::comma)) {
          break;
        }
      }
    }
  }
#endif

  if (!need(
          TokenKind::l_brace,
          "in class definition",
          "start of class",
          startLoc)) {
    return None;
  }

  auto optBody = parseClassBody(startLoc);
  if (!optBody)
    return None;

  if (kind == ClassParseKind::Declaration) {
    return setLocation(
        startLoc,
        *optBody,
        new (context_) ESTree::ClassDeclarationNode(
            name,
            typeParams,
            superClass,
            superTypeParams,
            std::move(implements),
            {},
            *optBody));
  }
  return setLocation(
      startLoc,
      *optBody,
      new (context_) ESTree::ClassExpressionNode(
          name,
          typeParams,
          superClass,
          superTypeParams,
          std::move(implements),
          {},
          *optBody));
}

Optional<ESTree::ClassBodyNode *> JSParserImpl::parseClassBody(SMLoc startLoc) {
  assert(check(TokenKind::l_brace) && "class body must begin with '{'");
  SMLoc braceLoc = advance().Start;

  // It is a Syntax Error if PrototypePropertyNameList of ClassElementList
  // contains more than one occurrence of  "constructor".
  ESTree::Node *constructor = nullptr;

  ESTree::NodeList body{};
  while (!check(TokenKind::r_brace)) {
    bool isStatic = false;
    SMRange startRange = tok_->getSourceRange();

    bool declare = false;

#if HERMES_PARSE_FLOW
    if (context_.getParseFlow() && check(declareIdent_)) {
      // Check for "declare" class properties.
      auto optNext = lexer_.lookahead1(llvh::None);
      if (optNext.hasValue() &&
          (*optNext == TokenKind::rw_static ||
           *optNext == TokenKind::identifier)) {
        declare = true;
        advance();
      }
    }
#endif

    switch (tok_->getKind()) {
      case TokenKind::semi:
        advance();
        break;

      case TokenKind::rw_static:
        // static MethodDefinition
        // static FieldDefinition
        isStatic = true;
        advance();
        // intentional fallthrough
      default: {
        // ClassElement
        auto optElem = parseClassElement(isStatic, startRange, declare);
        if (!optElem)
          return None;
        if (auto *method = dyn_cast<ESTree::MethodDefinitionNode>(*optElem)) {
          if (method->_kind == constructorIdent_) {
            if (constructor) {
              // Cannot have duplicate constructors, but report the error
              // and move on to parse the rest of the class.
              error(
                  method->getSourceRange(), "duplicate constructors in class");
              sm_.note(
                  constructor->getSourceRange(),
                  "first constructor definition",
                  Subsystem::Parser);
            } else {
              constructor = method;
            }
          }
        } else if (auto *prop = dyn_cast<ESTree::ClassPropertyNode>(*optElem)) {
          if (auto *propId = dyn_cast<ESTree::IdentifierNode>(prop->_key)) {
            if (propId->_name == constructorIdent_) {
              error(prop->getSourceRange(), "invalid class property name");
            }
          } else if (
              auto *propStr = dyn_cast<ESTree::StringLiteralNode>(prop->_key)) {
            if (propStr->_value == constructorIdent_) {
              error(prop->getSourceRange(), "invalid class property name");
            }
          }
        }

        body.push_back(**optElem);
      }
    }
  }

  if (!need(
          TokenKind::r_brace,
          "at end of class definition",
          "start of class",
          startLoc)) {
    return None;
  }

  return setLocation(
      braceLoc,
      advance().End,
      new (context_) ESTree::ClassBodyNode(std::move(body)));
}

Optional<ESTree::Node *> JSParserImpl::parseClassElement(
    bool isStatic,
    SMRange startRange,
    bool declare,
    bool eagerly) {
  SMLoc startLoc = tok_->getStartLoc();

  enum class SpecialKind {
    None,
    Get,
    Set,
    Generator,
    Async,
    AsyncGenerator,
    ClassProperty,
  };

  // Indicates if this method is out of the ordinary.
  // In particular, indicates getters and setters.
  SpecialKind special = SpecialKind::None;

  // When true, call parsePropertyName.
  // Set to false if the identifiers 'get' or 'set' were already parsed as
  // function names instead of as getter/setter specifiers.
  bool doParsePropertyName = true;

  ESTree::Node *prop = nullptr;
  if (check(getIdent_)) {
    SMRange range = advance();
    if (!checkN(
            TokenKind::less,
            TokenKind::l_paren,
            TokenKind::r_brace,
            TokenKind::equal,
            TokenKind::colon,
            TokenKind::semi)) {
      // This was actually a getter.
      special = SpecialKind::Get;
    } else {
      prop = setLocation(
          range,
          range,
          new (context_) ESTree::IdentifierNode(getIdent_, nullptr, false));
      doParsePropertyName = false;
    }
  } else if (check(setIdent_)) {
    SMRange range = advance();
    if (!checkN(
            TokenKind::less,
            TokenKind::l_paren,
            TokenKind::r_brace,
            TokenKind::equal,
            TokenKind::colon,
            TokenKind::semi)) {
      // If we don't see '(' then this was actually a setter.
      special = SpecialKind::Set;
    } else {
      prop = setLocation(
          range,
          range,
          new (context_) ESTree::IdentifierNode(setIdent_, nullptr, false));
      doParsePropertyName = false;
    }
  } else if (check(asyncIdent_)) {
    SMRange range = advance();
    if (!checkN(
            TokenKind::less,
            TokenKind::l_paren,
            TokenKind::r_brace,
            TokenKind::equal,
            TokenKind::colon,
            TokenKind::semi) &&
        !lexer_.isNewLineBeforeCurrentToken()) {
      // If we don't see '(' then this was actually an async method.
      // Async methods cannot have a newline between 'async' and the name.
      // These can be either Async or AsyncGenerator, so check for that.
      special = checkAndEat(TokenKind::star) ? SpecialKind::AsyncGenerator
                                             : SpecialKind::Async;
    } else {
      prop = setLocation(
          range,
          range,
          new (context_) ESTree::IdentifierNode(asyncIdent_, nullptr, false));
      doParsePropertyName = false;
    }
  } else if (checkAndEat(TokenKind::star)) {
    special = SpecialKind::Generator;
  } else if (check(TokenKind::l_paren, TokenKind::less) && isStatic) {
    // We've already parsed 'static', but there is nothing between 'static'
    // and the '(', so it must be used as the PropertyName and not as an
    // indicator for a static function.
    prop = setLocation(
        startRange,
        startRange,
        new (context_) ESTree::IdentifierNode(staticIdent_, nullptr, false));
    isStatic = false;
    doParsePropertyName = false;
  }

  ESTree::Node *variance = nullptr;
#if HERMES_PARSE_FLOW
  if (context_.getParseFlow() && check(TokenKind::plus, TokenKind::minus)) {
    variance = setLocation(
        tok_,
        tok_,
        new (context_) ESTree::VarianceNode(
            check(TokenKind::plus) ? plusIdent_ : minusIdent_));
    advance(JSLexer::GrammarContext::Flow);
  }
#endif

  bool computed = false;
  bool isPrivate = false;
  if (doParsePropertyName) {
    if (check(TokenKind::private_identifier)) {
      isPrivate = true;
      prop = setLocation(
          tok_,
          tok_,
          new (context_) ESTree::IdentifierNode(
              tok_->getPrivateIdentifier(), nullptr, false));
      advance();
    } else {
      computed = check(TokenKind::l_square);
      auto optProp = parsePropertyName();
      if (!optProp)
        return None;
      prop = *optProp;
    }
  }

  // Store the propName for comparisons, used for SyntaxErrors.
  UniqueString *propName = nullptr;
  if (auto *id = dyn_cast<ESTree::IdentifierNode>(prop)) {
    propName = id->_name;
  } else if (auto *str = dyn_cast<ESTree::StringLiteralNode>(prop)) {
    propName = str->_value;
  }

  bool isConstructor =
      !isStatic && !computed && propName && propName->str() == "constructor";

  if (special == SpecialKind::None &&
      !check(TokenKind::less, TokenKind::l_paren)) {
    // Parse a class property, because this can't be a method definition.
    // Attempt ASI after the fact, and continue on, letting the next iteration
    // error if it wasn't actually a class property.
    // FieldDefinition ;
    //                 ^
    ESTree::Node *typeAnnotation = nullptr;
#if HERMES_PARSE_FLOW
    if (context_.getParseFlow() && check(TokenKind::colon)) {
      SMLoc annotStart = advance(JSLexer::GrammarContext::Flow).Start;
      auto optType = parseTypeAnnotation(annotStart);
      if (!optType)
        return None;
      typeAnnotation = *optType;
    }
#endif
    ESTree::Node *value = nullptr;
    if (checkAndEat(TokenKind::equal)) {
      // ClassElementName Initializer[opt]
      //                  ^
      auto optValue = parseAssignmentExpression();
      if (!optValue)
        return None;
      value = *optValue;
      if (declare) {
        error(startRange, "Invalid 'declare' with initializer");
      }
    }
    // ASI is allowed for separating class elements.
    if (!eatSemi(true) && !typeAnnotation) {
      errorExpected(
          TokenKind::semi,
          "after class property",
          "start of class property",
          startRange.Start);
      return None;
    }
    if (isPrivate) {
      return setLocation(
          prop,
          getPrevTokenEndLoc(),
          new (context_) ESTree::ClassPrivatePropertyNode(
              prop, value, isStatic, declare, variance, typeAnnotation));
    }
    return setLocation(
        startRange,
        getPrevTokenEndLoc(),
        new (context_) ESTree::ClassPropertyNode(
            prop,
            value,
            computed,
            isStatic,
            declare,
            variance,
            typeAnnotation));
  }

  if (declare) {
    error(startRange, "Invalid 'declare' in class method");
  }

  SMLoc funcExprStartLoc = tok_->getStartLoc();

  ESTree::Node *typeParams = nullptr;
#if HERMES_PARSE_FLOW
  if (context_.getParseFlow() && check(TokenKind::less)) {
    auto optTypeParams = parseTypeParams();
    if (!optTypeParams)
      return None;
    typeParams = *optTypeParams;
  }
#endif

  // (
  if (!need(
          TokenKind::l_paren,
          "in method definition",
          "start of method definition",
          startLoc))
    return None;
  ESTree::NodeList args{};

  llvh::SaveAndRestore<bool> saveArgsAndBodyParamYield(
      paramYield_,
      special == SpecialKind::Generator ||
          special == SpecialKind::AsyncGenerator);

  llvh::SaveAndRestore<bool> saveArgsAndBodyParamAwait(
      paramAwait_,
      special == SpecialKind::Async || special == SpecialKind::AsyncGenerator);

  if (!parseFormalParameters(Param{}, args))
    return None;

  ESTree::Node *returnType = nullptr;
#if HERMES_PARSE_FLOW
  if (context_.getParseFlow() && check(TokenKind::colon)) {
    SMLoc annotStart = advance(JSLexer::GrammarContext::Flow).Start;
    auto optRet = parseTypeAnnotation(annotStart);
    if (!optRet)
      return None;
    returnType = *optRet;
  }
#endif

  if (!need(
          TokenKind::l_brace,
          "in method definition",
          "start of method definition",
          startLoc))
    return None;

  auto optBody =
      parseFunctionBody(ParamReturn, eagerly, JSLexer::AllowRegExp, true);
  if (!optBody)
    return None;

  auto *funcExpr = setLocation(
      funcExprStartLoc,
      optBody.getValue(),
      new (context_) ESTree::FunctionExpressionNode(
          nullptr,
          std::move(args),
          optBody.getValue(),
          typeParams,
          returnType,
          /* predicate */ nullptr,
          special == SpecialKind::Generator ||
              special == SpecialKind::AsyncGenerator,
          special == SpecialKind::Async ||
              special == SpecialKind::AsyncGenerator));
  assert(isStrictMode() && "parseClassElement should only be used for classes");
  funcExpr->strictness = ESTree::makeStrictness(true);
  funcExpr->isMethodDefinition = true;

  if (special == SpecialKind::Get && funcExpr->_params.size() != 0) {
    error(
        {startLoc, funcExpr->getEndLoc()},
        Twine("getter method must no one formal arguments, found ") +
            Twine(funcExpr->_params.size()));
  }

  if (special == SpecialKind::Set && funcExpr->_params.size() != 1) {
    error(
        {startLoc, funcExpr->getEndLoc()},
        Twine("setter method must have exactly one formal argument, found ") +
            Twine(funcExpr->_params.size()));
  }

#if HERMES_PARSE_FLOW
  if ((special == SpecialKind::Get || special == SpecialKind::Set) &&
      typeParams != nullptr) {
    error(
        {startLoc, funcExpr->getEndLoc()},
        "accessor method may not have type parameters");
  }
#endif

  if (isStatic && propName && propName->str() == "prototype") {
    // ClassElement : static MethodDefinition
    // It is a Syntax Error if PropName of MethodDefinition is "prototype".
    error(
        {startLoc, funcExpr->getEndLoc()},
        "prototype method must not be static");
    return None;
  }

  UniqueString *kind = methodIdent_;
  if (isConstructor) {
    if (special != SpecialKind::None) {
      // It is a Syntax Error if PropName of MethodDefinition is "constructor"
      // and SpecialMethod of MethodDefinition is true.
      // TODO: Account for generator methods in SpecialMethod here.
      error(
          {startLoc, funcExpr->getEndLoc()},
          "constructor method must not be a getter or setter");
      return None;
    }
    kind = constructorIdent_;
  } else if (special == SpecialKind::Get) {
    kind = getIdent_;
  } else if (special == SpecialKind::Set) {
    kind = setIdent_;
  }

  if (isPrivate) {
    prop = setLocation(
        startLoc, prop, new (context_) ESTree::PrivateNameNode(prop));
  }

  if (variance) {
    error(variance->getSourceRange(), "Unexpected variance sigil");
  }

  return setLocation(
      startRange,
      optBody.getValue(),
      new (context_) ESTree::MethodDefinitionNode(
          prop, funcExpr, kind, computed, isStatic));
}

bool JSParserImpl::reparseArrowParameters(
    ESTree::Node *node,
    ESTree::NodeList &paramList,
    bool &isAsync) {
  // Empty argument list "()".
  if (node->getParens() == 0 && isa<ESTree::CoverEmptyArgsNode>(node))
    return true;

  // A single identifier without parens.
  if (node->getParens() == 0 && isa<ESTree::IdentifierNode>(node)) {
    paramList.push_back(*node);
    return validateBindingIdentifier(
        Param{},
        node->getSourceRange(),
        cast<ESTree::IdentifierNode>(node)->_name,
        TokenKind::identifier);
  }

  ESTree::NodeList nodeList{};

  if (auto *callNode = dyn_cast<ESTree::CallExpressionNode>(node)) {
    // Async function parameters look like call expressions. For example:
    // async(x,y)
    // It must have no surrounding parens and the name must be 'async'.
    // It must also not already be `async`, because the CallExpression
    // determines whether it is `async`.
    // Set `isAsync = true` to indicate that this was async.
    auto *callee = dyn_cast<ESTree::IdentifierNode>(callNode->_callee);
    if (!isAsync && callNode->getParens() == 0 && callee &&
        callee->_name == asyncIdent_) {
      nodeList = std::move(callNode->_arguments);
      isAsync = true;
    } else {
      error(node->getSourceRange(), "invalid arrow function parameter list");
      return false;
    }
  } else {
    if (node->getParens() != 1) {
      error(node->getSourceRange(), "invalid arrow function parameter list");
      return false;
    }

    if (auto *seqNode = dyn_cast<ESTree::SequenceExpressionNode>(node)) {
      nodeList = std::move(seqNode->_expressions);
    } else {
      node->clearParens();
      nodeList.push_back(*node);
    }
  }

  llvh::SaveAndRestore<bool> oldParamAwait(paramAwait_, paramAwait_ || isAsync);

  // If the node has 0 parentheses, return true, otherwise print an error and
  // return false.
  auto checkParens = [this](ESTree::Node *n) {
    if (n->getParens() == 0)
      return true;

    error(n->getSourceRange(), "parentheses are not allowed around parameters");
    return false;
  };

  for (auto it = nodeList.begin(), e = nodeList.end(); it != e;) {
    auto *expr = &*it;
    it = nodeList.erase(it);

    if (!checkParens(expr))
      continue;

    if (auto *CRE = dyn_cast<ESTree::CoverRestElementNode>(expr)) {
      if (it != e)
        error(expr->getSourceRange(), "rest parameter must be last");
      else
        paramList.push_back(*CRE->_rest);
      continue;
    }

    if (auto *spread = dyn_cast<ESTree::SpreadElementNode>(expr)) {
      // async arrow heads are initially parsed as CallExpression,
      // which means that Rest elements are parsed as SpreadElement.
      if (it != e)
        error(expr->getSourceRange(), "rest parameter must be last");
      else
        paramList.push_back(*new (context_)
                                ESTree::RestElementNode(spread->_argument));
      continue;
    }

    if (isa<ESTree::CoverTrailingCommaNode>(expr)) {
      assert(
          it == e &&
          "CoverTrailingCommaNode should have been only parsed last");
      // Just skip it.
      continue;
    }

    ESTree::AssignmentExpressionNode *asn = nullptr;
    ESTree::Node *init = nullptr;

    // If we encounter an initializer, unpack it.
    if ((asn = dyn_cast<ESTree::AssignmentExpressionNode>(expr))) {
      if (asn->_operator == getTokenIdent(TokenKind::equal)) {
        expr = asn->_left;
        init = asn->_right;

        if (!checkParens(expr))
          continue;
      }
    }

    auto optParam = reparseAssignmentPattern(expr, true);
    if (!optParam)
      continue;
    expr = *optParam;

    if (init) {
      expr = setLocation(
          asn, asn, new (context_) ESTree::AssignmentPatternNode(expr, init));
    }

    if (auto *ident = dyn_cast<ESTree::IdentifierNode>(expr)) {
      validateBindingIdentifier(
          Param{},
          ident->getSourceRange(),
          ident->_name,
          TokenKind::identifier);
    }

    paramList.push_back(*expr);
  }

  return true;
}

Optional<ESTree::Node *> JSParserImpl::parseArrowFunctionExpression(
    Param param,
    ESTree::Node *leftExpr,
    ESTree::Node *typeParams,
    ESTree::Node *returnType,
    ESTree::Node *predicate,
    SMLoc startLoc,
    AllowTypedArrowFunction allowTypedArrowFunction,
    bool forceAsync) {
  // ArrowFunction : ArrowParameters [no line terminator] => ConciseBody.
  assert(
      check(TokenKind::equalgreater) && !lexer_.isNewLineBeforeCurrentToken() &&
      "ArrowFunctionExpression expects [no new line] '=>'");

  llvh::SaveAndRestore<bool> argsParamAwait(paramAwait_, forceAsync);

  if (!eat(
          TokenKind::equalgreater,
          JSLexer::GrammarContext::AllowRegExp,
          "in arrow function expression",
          "start of arrow function",
          startLoc))
    return None;

  bool isAsync = forceAsync;
  ESTree::NodeList paramList;
  if (!reparseArrowParameters(leftExpr, paramList, isAsync))
    return None;

  SaveStrictMode saveStrictMode{this};
  ESTree::Node *body;
  bool expression;

  llvh::SaveAndRestore<bool> oldParamYield(paramYield_, false);
  llvh::SaveAndRestore<bool> bodyParamAwait(paramAwait_, isAsync);
  if (check(TokenKind::l_brace)) {
    auto optBody = parseFunctionBody(Param{}, true, JSLexer::AllowDiv, true);
    if (!optBody)
      return None;
    body = *optBody;
    expression = false;
  } else {
    auto optConcise = parseAssignmentExpression(
        param.get(ParamIn),
        allowTypedArrowFunction,
        CoverTypedParameters::No,
        nullptr);
    if (!optConcise)
      return None;
    body = *optConcise;
    expression = true;
  }

  auto *arrow = new (context_) ESTree::ArrowFunctionExpressionNode(
      nullptr,
      std::move(paramList),
      body,
      typeParams,
      returnType,
      predicate,
      expression,
      isAsync);

  arrow->strictness = ESTree::makeStrictness(isStrictMode());
  return setLocation(startLoc, getPrevTokenEndLoc(), arrow);
}

Optional<ESTree::Node *> JSParserImpl::reparseAssignmentPattern(
    ESTree::Node *node,
    bool inDecl) {
  if (!node->getParens()) {
    if (auto *AEN = dyn_cast<ESTree::ArrayExpressionNode>(node)) {
      return reparseArrayAsignmentPattern(AEN, inDecl);
    }
    if (auto *OEN = dyn_cast<ESTree::ObjectExpressionNode>(node)) {
      return reparseObjectAssignmentPattern(OEN, inDecl);
    }
    if (auto *ident = dyn_cast<ESTree::IdentifierNode>(node)) {
      // Validate in this function to avoid validating in each branch of
      // the conditions within the other reparse functions.
      // Validation does not prevent progress of the parse here, so we can
      // return node regardless of whether we failed to validate.
      validateBindingIdentifier(
          Param{},
          ident->getSourceRange(),
          ident->_name,
          TokenKind::identifier);
      return node;
    }
    if (isa<ESTree::PatternNode>(node)) {
      // Pattern nodes validate their binding identifiers when they are
      // initially parsed, no work to do here.
      return node;
    }
#if HERMES_PARSE_FLOW
    if (auto *cover = dyn_cast<ESTree::CoverTypedIdentifierNode>(node)) {
      auto optAssn = reparseAssignmentPattern(cover->_left, inDecl);
      // type may be nullptr, but the patterns may have null typeAnnotation.
      auto *type = cover->_right;
      if (!optAssn)
        return None;
      if (auto *apn = dyn_cast<ESTree::ArrayPatternNode>(*optAssn)) {
        apn->_typeAnnotation = type;
        return setLocation(cover, cover, apn);
      }
      if (auto *opn = dyn_cast<ESTree::ObjectPatternNode>(*optAssn)) {
        opn->_typeAnnotation = type;
        return setLocation(cover, cover, opn);
      }
      if (auto *id = dyn_cast<ESTree::IdentifierNode>(*optAssn)) {
        id->_typeAnnotation = type;
        id->_optional = cover->_optional;
        return setLocation(cover, cover, id);
      }
    }
    if (auto *typecast = dyn_cast<ESTree::TypeCastExpressionNode>(node)) {
      auto optAssn = reparseAssignmentPattern(typecast->_expression, inDecl);
      auto *type = typecast->_typeAnnotation;
      if (!optAssn)
        return None;
      if (auto *apn = dyn_cast<ESTree::ArrayPatternNode>(*optAssn)) {
        apn->_typeAnnotation = type;
        return setLocation(apn, type, apn);
      }
      if (auto *opn = dyn_cast<ESTree::ObjectPatternNode>(*optAssn)) {
        opn->_typeAnnotation = type;
        return setLocation(opn, type, opn);
      }
      if (auto *id = dyn_cast<ESTree::IdentifierNode>(*optAssn)) {
        id->_typeAnnotation = type;
        return setLocation(id, type, id);
      }
    }
#endif
  }

  if (inDecl) {
    error(node->getSourceRange(), "identifier or pattern expected");
    return None;
  }

  return node;
}

Optional<ESTree::Node *> JSParserImpl::reparseArrayAsignmentPattern(
    ESTree::ArrayExpressionNode *AEN,
    bool inDecl) {
  ESTree::NodeList elements{};

  for (auto it = AEN->_elements.begin(), e = AEN->_elements.end(); it != e;) {
    ESTree::Node *elem = &*it++;
    AEN->_elements.remove(*elem);

    // Every element in the array assignment pattern is optional,
    // because we can parse the Elision production.
    if (isa<ESTree::EmptyNode>(elem)) {
      elements.push_back(*elem);
      continue;
    }

    if (auto *spread = dyn_cast<ESTree::SpreadElementNode>(elem)) {
      if (it != e || AEN->_trailingComma) {
        error(spread->getSourceRange(), "rest element must be last");
        continue;
      }

      auto optSubPattern = reparseAssignmentPattern(spread->_argument, inDecl);
      if (!optSubPattern)
        continue;
      elem = setLocation(
          spread,
          spread,
          new (context_) ESTree::RestElementNode(*optSubPattern));
    } else {
      ESTree::AssignmentExpressionNode *asn = nullptr;
      ESTree::Node *init = nullptr;

      // If we encounter an initializer, unpack it.
      if (!elem->getParens()) {
        if ((asn = dyn_cast<ESTree::AssignmentExpressionNode>(elem))) {
          if (asn->_operator == getTokenIdent(TokenKind::equal)) {
            elem = asn->_left;
            init = asn->_right;
          }
        }
      }

      // Reparse {...} or [...]
      auto optSubPattern = reparseAssignmentPattern(elem, inDecl);
      if (!optSubPattern)
        continue;
      elem = *optSubPattern;

      if (init) {
        elem = setLocation(
            asn, asn, new (context_) ESTree::AssignmentPatternNode(elem, init));
      }
    }

    elements.push_back(*elem);
  }

  return setLocation(
      AEN->getStartLoc(),
      AEN->getEndLoc(),
      new (context_) ESTree::ArrayPatternNode(std::move(elements), nullptr));
}

Optional<ESTree::Node *> JSParserImpl::reparseObjectAssignmentPattern(
    ESTree::ObjectExpressionNode *OEN,
    bool inDecl) {
  ESTree::NodeList elements{};

  for (auto it = OEN->_properties.begin(), e = OEN->_properties.end();
       it != e;) {
    auto *node = &*it++;
    OEN->_properties.remove(*node);

    if (auto *spread = dyn_cast<ESTree::SpreadElementNode>(node)) {
      if (it != e) {
        error(spread->getSourceRange(), "rest property must be last");
        continue;
      }

      // NOTE: the spec says that AssignmentRestProperty cannot be another
      // pattern (see
      // https://www.ecma-international.org/ecma-262/9.0/index.html#sec-destructuring-assignment-static-semantics-early-errors)
      // even though it would be logical.
#if 0
      auto optSubPattern = reparseAssignmentPattern(spread->_argument, inDecl);
      if (!optSubPattern)
        continue;
      node = *optSubPattern;
#else
      node = spread->_argument;
      if (inDecl) {
        if (!isa<ESTree::IdentifierNode>(node)) {
          error(
              node->getSourceRange(), "identifier expected in parameter list");
          continue;
        }
      }
#endif
      node = setLocation(
          spread, spread, new (context_) ESTree::RestElementNode(node));
    } else {
      auto *propNode = cast<ESTree::PropertyNode>(node);

      if (propNode->_kind != initIdent_) {
        error(
            SourceErrorManager::combineIntoRange(
                propNode->getStartLoc(), propNode->_key->getStartLoc()),
            "invalid destructuring target");
        continue;
      }

      ESTree::Node *value = propNode->_value;
      ESTree::Node *init = nullptr;
      SMLoc endLoc = value->getEndLoc();

      // If we encounter an initializer, unpack it.
      if (auto *asn = dyn_cast<ESTree::AssignmentExpressionNode>(value)) {
        if (asn->_operator == getTokenIdent(TokenKind::equal)) {
          value = asn->_left;
          init = asn->_right;
        }
      } else if (
          auto *coverInitializer =
              dyn_cast<ESTree::CoverInitializerNode>(value)) {
        assert(
            isa<ESTree::IdentifierNode>(propNode->_key) &&
            "CoverInitializedName must start with an identifier");
        // Clone the key.
        auto *ident = cast<ESTree::IdentifierNode>(propNode->_key);
        value = new (context_) ESTree::IdentifierNode(
            ident->_name, ident->_typeAnnotation, ident->_optional);
        value->copyLocationFrom(propNode->_key);

        init = coverInitializer->_init;
      }

      // Reparse {...} or [...]
      auto optSubPattern = reparseAssignmentPattern(value, inDecl);
      if (!optSubPattern)
        continue;
      value = *optSubPattern;

      // If we have an initializer, create an AssignmentPattern.
      if (init) {
        value = setLocation(
            value,
            endLoc,
            new (context_) ESTree::AssignmentPatternNode(value, init));
      }

      propNode->_value = value;
    }

    elements.push_back(*node);
  }

  auto *OP =
      new (context_) ESTree::ObjectPatternNode(std::move(elements), nullptr);
  OP->copyLocationFrom(OEN);
  return OP;
}

#if HERMES_PARSE_FLOW
Optional<ESTree::Node *> JSParserImpl::tryParseTypedAsyncArrowFunction(
    Param param) {
  assert(context_.getParseFlow());
  assert(check(asyncIdent_));
  JSLexer::SavePoint savePoint{&lexer_};
  SMLoc start = advance().Start;

  ESTree::Node *leftExpr = nullptr;
  ESTree::Node *typeParams = nullptr;
  ESTree::Node *returnType = nullptr;
  ESTree::Node *predicate = nullptr;
  {
    SourceErrorManager::SaveAndSuppressMessages suppress{
        &sm_, Subsystem::Parser};
    if (check(TokenKind::less)) {
      auto optTypeParams = parseTypeParams();
      if (!optTypeParams) {
        savePoint.restore();
        return None;
      }
      typeParams = *optTypeParams;
    }

    if (!check(TokenKind::l_paren)) {
      savePoint.restore();
      return None;
    }

    auto optLeftExpr =
        parseConditionalExpression(param, CoverTypedParameters::Yes);
    if (!optLeftExpr) {
      savePoint.restore();
      return None;
    }
    leftExpr = *optLeftExpr;

    if (check(TokenKind::colon)) {
      SMLoc annotStart = advance(JSLexer::GrammarContext::Flow).Start;
      if (!check(checksIdent_)) {
        auto optType =
            parseTypeAnnotation(annotStart, AllowAnonFunctionType::No);
        if (!optType) {
          savePoint.restore();
          return None;
        }
        returnType = *optType;
      }
      if (check(checksIdent_)) {
        auto optPredicate = parsePredicate();
        if (!optPredicate) {
          savePoint.restore();
          return None;
        }
        predicate = *optPredicate;
      }
    }

    if (!check(TokenKind::equalgreater)) {
      savePoint.restore();
      return None;
    }
  }

  return parseArrowFunctionExpression(
      param,
      leftExpr,
      typeParams,
      returnType,
      predicate,
      start,
      AllowTypedArrowFunction::Yes,
      /* forceAsync */ true);
}
#endif

Optional<ESTree::Node *> JSParserImpl::parseAssignmentExpression(
    Param param,
    AllowTypedArrowFunction allowTypedArrowFunction,
    CoverTypedParameters coverTypedParameters,
    ESTree::Node *typeParams) {
  // Check for yield, which may be lexed as a reserved word, but only in strict
  // mode.
  if (paramYield_ && check(TokenKind::rw_yield, TokenKind::identifier) &&
      tok_->getResWordOrIdentifier() == yieldIdent_) {
    auto optYieldExpr = parseYieldExpression(param.get(ParamIn));
    if (!optYieldExpr)
      return None;
    ESTree::YieldExpressionNode *yieldExpr = *optYieldExpr;
    if (yieldExpr->_argument && !checkEndAssignmentExpression()) {
      error(tok_->getStartLoc(), "unexpected token after yield expression");
      return None;
    }
    return yieldExpr;
  }

  SMLoc startLoc = tok_->getStartLoc();
  bool forceAsync = false;
  if (check(asyncIdent_)) {
    OptValue<TokenKind> optNext = lexer_.lookahead1(TokenKind::identifier);
    if (optNext.hasValue() && *optNext == TokenKind::identifier) {
      forceAsync = true;
    }
#if HERMES_PARSE_FLOW
    if (context_.getParseFlow() && optNext.hasValue() &&
        (*optNext == TokenKind::less || *optNext == TokenKind::l_paren)) {
      auto optAsyncArrow = tryParseTypedAsyncArrowFunction(param);
      if (optAsyncArrow.hasValue()) {
        return *optAsyncArrow;
      }
    }
#endif
  }

#if HERMES_PARSE_FLOW
  if (context_.getParseFlow() &&
      allowTypedArrowFunction == AllowTypedArrowFunction::Yes && !typeParams &&
      check(TokenKind::less)) {
    JSLexer::SavePoint savePoint{&lexer_};
    // Suppress messages from the parser while still displaying lexer
    // messages.
    CollectMessagesRAII collect{&sm_, true};
    // Do as the flow parser does due to JSX ambiguities.
    // First we try and parse as an assignment expression disallowing
    // typed arrow functions. If that fails, then try again while allowing
    // typed arrow functions and attach the type parameters after the fact.
    auto optAssign = parseAssignmentExpression(
        param, AllowTypedArrowFunction::No, CoverTypedParameters::No, nullptr);
    if (optAssign) {
      // That worked, so just return it directly.
      collect.setDiscardMessages(false);
      return *optAssign;
    } else {
      // Consume the type parameters and try again.
      savePoint.restore();
      auto optTypeParams = parseTypeParams();
      // Type parameters must be followed by a '(' to be meaningful.
      if (optTypeParams && check(TokenKind::l_paren)) {
        typeParams = *optTypeParams;
        optAssign = parseAssignmentExpression(
            param,
            AllowTypedArrowFunction::Yes,
            CoverTypedParameters::No,
            typeParams);
        if (optAssign) {
          // We've got the arrow function now, return it directly.
          return *optAssign;
        } else {
          // That's everything we can try.
          error(
              typeParams->getSourceRange(),
              "type parameters must be used in an arrow function expression");
          return None;
        }
      } else {
        // Invalid type params, and also invalid JSX. Bail.
        savePoint.restore();
      }
    }
  }
#endif

  SMLoc leftStartLoc = tok_->getStartLoc();
  auto optLeftExpr = parseConditionalExpression(param, coverTypedParameters);
  if (!optLeftExpr)
    return None;

  ESTree::Node *returnType = nullptr;
  ESTree::Node *predicate = nullptr;
#if HERMES_PARSE_FLOW
  if (context_.getParseFlow()) {
    if (allowTypedArrowFunction == AllowTypedArrowFunction::Yes &&
        ((*optLeftExpr)->getParens() != 0 ||
         isa<ESTree::CoverEmptyArgsNode>(*optLeftExpr)) &&
        check(TokenKind::colon)) {
      JSLexer::SavePoint savePoint{&lexer_};
      // Defer our decision on whether to show or suppress messages for this
      // next section.
      // If we are unsuccessful during the parse, it can mean that we need to
      // start parsing JSX children inside tags, instead of function type
      // parameters. We need to suppress lexer messages because the lexing rules
      // inside JSX are quite different from JS/Flow.
      // For example:
      // x ? (1) : <tag>#{foo}</tag>;
      //         ^
      // and
      // x ? (1) : <tag>"</tag>;
      //         ^
      // must be able to handle the lexer errors that would occur if we lexed
      // the inside of the JSX tags as JS.
      CollectMessagesRAII collect{&sm_, true};
      SMLoc annotStart = advance(JSLexer::GrammarContext::Flow).Start;
      bool startsWithPredicate = check(checksIdent_);
      auto optType = startsWithPredicate
          ? llvh::None
          : parseTypeAnnotation(annotStart, AllowAnonFunctionType::No);
      if (optType)
        returnType = *optType;
      if (optType || startsWithPredicate) {
        if (check(TokenKind::equalgreater)) {
          assert(
              !startsWithPredicate && "no returnType if startsWithPredicate");
          // Done parsing the return type and predicate.
          // Successful parse, show any messages that the lexer emitted.
          collect.setDiscardMessages(false);
        } else if (check(checksIdent_)) {
          auto optPred = parsePredicate();
          if (optPred && check(TokenKind::equalgreater)) {
            // Done parsing the return type and predicate.
            predicate = *optPred;
            // Successful parse, show any messages that the lexer emitted.
            collect.setDiscardMessages(false);
          } else {
            savePoint.restore();
          }
        } else {
          savePoint.restore();
        }
      } else {
        savePoint.restore();
      }
    }
  }
#endif

  // Check for ArrowFunction.
  //   ArrowFunction : ArrowParameters [no line terminator] => ConciseBody.
  //   AsyncArrowFunction :
  //   async [no line terminator] ArrowParameters [no line terminator] =>
  //   ConciseBody.
  if (check(TokenKind::equalgreater) && !lexer_.isNewLineBeforeCurrentToken()) {
    return parseArrowFunctionExpression(
        param,
        *optLeftExpr,
        typeParams,
        returnType,
        predicate,
        typeParams ? typeParams->getStartLoc() : startLoc,
        allowTypedArrowFunction,
        forceAsync);
  }

#if HERMES_PARSE_FLOW
  if (typeParams) {
    errorExpected(
        TokenKind::equalgreater,
        "in generic arrow function",
        "start of function",
        typeParams->getStartLoc());
    return None;
  }
#endif

  if (!checkAssign())
    return *optLeftExpr;

  // Check for destructuring assignment.
  if (check(TokenKind::equal) &&
      (isa<ESTree::ArrayExpressionNode>(*optLeftExpr) ||
       isa<ESTree::ObjectExpressionNode>(*optLeftExpr))) {
    optLeftExpr = reparseAssignmentPattern(*optLeftExpr, false);
    if (!optLeftExpr)
      return None;
  }

  UniqueString *op = getTokenIdent(tok_->getKind());
  auto debugLoc = advance().Start;

  // We are directly recursing on parseAssignmentExpression.
  // That can overflow the stack, so check recursion here.
  CHECK_RECURSION;
  auto optRightExpr = parseAssignmentExpression(
      param, AllowTypedArrowFunction::Yes, CoverTypedParameters::No, nullptr);
  if (!optRightExpr)
    return None;

  if (!checkEndAssignmentExpression()) {
    // Note: We don't assert the valid end of an AssignmentExpression here
    // because we do not know yet whether the entire file is well-formed.
    // This check errors here to ensure that we still catch missing elements
    // in `checkEndAssignmentExpression` while allowing us to avoid actually
    // asserting and crashing.
    error(tok_->getStartLoc(), "unexpected token after assignment expression");
    return None;
  }
  return setLocation(
      leftStartLoc,
      getPrevTokenEndLoc(),
      debugLoc,
      new (context_) ESTree::AssignmentExpressionNode(
          op, optLeftExpr.getValue(), optRightExpr.getValue()));
}

Optional<ESTree::Node *> JSParserImpl::parseExpression(
    Param param,
    CoverTypedParameters coverTypedParameters) {
  SMLoc startLoc = tok_->getStartLoc();
  auto optExpr = parseAssignmentExpression(
      param, AllowTypedArrowFunction::Yes, coverTypedParameters, nullptr);
  if (!optExpr)
    return None;

  if (!check(TokenKind::comma))
    return optExpr.getValue();

  ESTree::NodeList exprList;
  exprList.push_back(*optExpr.getValue());

  while (check(TokenKind::comma)) {
    // Eat the ",".
    auto commaRng = advance();

    // CoverParenthesizedExpressionAndArrowParameterList: (Expression ,)
    if (check(TokenKind::r_paren)) {
      auto *coverNode = setLocation(
          commaRng,
          tok_->getStartLoc(),
          new (context_) ESTree::CoverTrailingCommaNode());
      exprList.push_back(*coverNode);
      break;
    }

    ESTree::Node *expr2;

    if (check(TokenKind::dotdotdot)) {
      auto optRest = parseBindingRestElement(param);
      if (!optRest)
        return None;
      expr2 = setLocation(
          *optRest,
          *optRest,
          new (context_) ESTree::CoverRestElementNode(*optRest));
    } else {
      auto optExpr2 = parseAssignmentExpression(param);
      if (!optExpr2)
        return None;
      expr2 = *optExpr2;
    }

    exprList.push_back(*expr2);
  }

  return setLocation(
      startLoc,
      getPrevTokenEndLoc(),
      new (context_) ESTree::SequenceExpressionNode(std::move(exprList)));
}

Optional<ESTree::StringLiteralNode *> JSParserImpl::parseFromClause() {
  SMLoc startLoc = tok_->getStartLoc();

  if (!checkAndEat(fromIdent_)) {
    error(startLoc, "'from' expected");
    return None;
  }

  if (!need(
          TokenKind::string_literal,
          "after 'from'",
          "location of 'from'",
          startLoc)) {
    return None;
  }

  auto *source = setLocation(
      tok_,
      tok_,
      new (context_) ESTree::StringLiteralNode(tok_->getStringLiteral()));

  advance();
  return source;
}

Optional<ESTree::ImportDeclarationNode *>
JSParserImpl::parseImportDeclaration() {
  assert(
      check(TokenKind::rw_import) &&
      "import declaration must start with 'import'");
  SMLoc startLoc = advance().Start;

  if (check(TokenKind::string_literal)) {
    // import ModuleSpecifier ;
    // If the first token is a string literal, there are no specifiers,
    // so the import clause should not be parsed.
    auto *source = setLocation(
        tok_,
        tok_,
        new (context_) ESTree::StringLiteralNode(tok_->getStringLiteral()));
    advance();
    if (!eatSemi()) {
      return None;
    }
    return setLocation(
        startLoc,
        getPrevTokenEndLoc(),
        new (context_) ESTree::ImportDeclarationNode({}, source, valueIdent_));
  }

  ESTree::NodeList specifiers;
  auto optKind = parseImportClause(specifiers);
  if (!optKind)
    return None;
  UniqueString *kind = *optKind;

  auto optFromClause = parseFromClause();
  if (!optFromClause) {
    return None;
  }

  if (!eatSemi()) {
    return None;
  }

  return setLocation(
      startLoc,
      getPrevTokenEndLoc(),
      new (context_) ESTree::ImportDeclarationNode(
          std::move(specifiers), *optFromClause, kind));
}

Optional<UniqueString *> JSParserImpl::parseImportClause(
    ESTree::NodeList &specifiers) {
  SMLoc startLoc = tok_->getStartLoc();

  UniqueString *kind = valueIdent_;
  SMRange kindRange{};
#if HERMES_PARSE_FLOW
  if (context_.getParseFlow()) {
    if (checkN(typeIdent_, TokenKind::rw_typeof)) {
      kind = tok_->getResWordOrIdentifier();
      kindRange = advance();
    }
  }
#endif

  if (check(TokenKind::identifier)) {
    if (check(fromIdent_) && kind == typeIdent_) {
      // Not actually a type import, just import default with the name 'type'.
      kind = valueIdent_;
      auto *defaultBinding = setLocation(
          kindRange,
          kindRange,
          new (context_) ESTree::IdentifierNode(typeIdent_, nullptr, false));
      specifiers.push_back(*setLocation(
          defaultBinding,
          defaultBinding,
          new (context_) ESTree::ImportDefaultSpecifierNode(defaultBinding)));
    } else {
      // ImportedDefaultBinding
      // ImportedDefaultBinding , NameSpaceImport
      // ImportedDefaultBinding , NamedImports
      auto optDefaultBinding = parseBindingIdentifier(Param{});
      if (!optDefaultBinding) {
        errorExpected(
            TokenKind::identifier,
            "in import clause",
            "start of import clause",
            startLoc);
        return None;
      }
      ESTree::IdentifierNode *defaultBinding = *optDefaultBinding;
      specifiers.push_back(*setLocation(
          defaultBinding,
          defaultBinding,
          new (context_) ESTree::ImportDefaultSpecifierNode(defaultBinding)));
    }
    if (!checkAndEat(TokenKind::comma)) {
      // If there was no comma, there's no more bindings to parse,
      // so return immediately.
      return kind;
    }
  }

  // At this point, either:
  // - the ImportedDefaultBinding was parsed and had a comma after it
  // - there was no ImportedDefaultBinding and we simply continue

  if (check(TokenKind::star)) {
    // NameSpaceImport
    auto optNsImport = parseNameSpaceImport();
    if (!optNsImport) {
      return None;
    }
    specifiers.push_back(*optNsImport.getValue());
    return kind;
  }

  // NamedImports is the only remaining possibility.
  if (!need(
          TokenKind::l_brace,
          "in import specifier clause",
          "location of import specifiers",
          startLoc)) {
    return kind;
  }

  if (!parseNamedImports(specifiers))
    return None;
  return kind;
}

Optional<ESTree::Node *> JSParserImpl::parseNameSpaceImport() {
  assert(check(TokenKind::star) && "import namespace must start with *");

  SMLoc startLoc = advance().Start;
  if (!checkAndEat(asIdent_)) {
    error(tok_->getStartLoc(), "'as' expected");
    return None;
  }

  auto optLocal = parseBindingIdentifier(Param{});
  if (!optLocal) {
    errorExpected(
        TokenKind::identifier,
        "in namespace import",
        "location of namespace import",
        startLoc);
    return None;
  }

  return setLocation(
      startLoc,
      *optLocal,
      new (context_) ESTree::ImportNamespaceSpecifierNode(*optLocal));
}

bool JSParserImpl::parseNamedImports(ESTree::NodeList &specifiers) {
  assert(check(TokenKind::l_brace) && "named imports must start with {");
  SMLoc startLoc = advance().Start;

  // BoundNames to check for duplicate entries in ImportDeclaration.
  // Values are the actual IdentifierNodes, used for error reporting.
  llvh::DenseMap<UniqueString *, ESTree::IdentifierNode *> boundNames{};

  while (!check(TokenKind::r_brace)) {
    auto optSpecifier = parseImportSpecifier(startLoc);
    if (!optSpecifier) {
      return false;
    }

    // Check if the bound name was duplicated.
    ESTree::IdentifierNode *localIdent =
        cast<ESTree::IdentifierNode>(optSpecifier.getValue()->_local);
    auto insertRes = boundNames.try_emplace(localIdent->_name, localIdent);
    if (insertRes.second) {
      specifiers.push_back(*optSpecifier.getValue());
    } else {
      // Report the error but continue parsing to see if there's any others.
      error(
          localIdent->getSourceRange(),
          "Duplicate entry in import declaration list");
      sm_.note(
          insertRes.first->second->getSourceRange(), "first usage of name");
    }

    if (!checkAndEat(TokenKind::comma)) {
      break;
    }
  }
  if (!eat(
          TokenKind::r_brace,
          JSLexer::AllowDiv,
          "at end of named imports",
          "location of '{'",
          startLoc)) {
    return false;
  }

  return true;
}

Optional<ESTree::ImportSpecifierNode *> JSParserImpl::parseImportSpecifier(
    SMLoc importLoc) {
  // ImportSpecifier:
  //   ImportedBinding
  //   IdentifierName as ImportedBinding
  SMLoc startLoc = tok_->getStartLoc();

  UniqueString *kind = valueIdent_;
  ESTree::IdentifierNode *imported = nullptr;
  ESTree::IdentifierNode *local = nullptr;
  TokenKind localKind;

#if HERMES_PARSE_FLOW
  if (context_.getParseFlow() && checkAndEat(TokenKind::rw_typeof)) {
    kind = typeofIdent_;
  }
#endif

  // This isn't wrapped in #if HERMES_PARSE_FLOW, as it is entangled
  // in the rest of the import specifier parsing code and doesn't actually
  // depend on JSParserImpl-flow specific code at all.
  if (HERMES_PARSE_FLOW && context_.getParseFlow() && check(typeIdent_) &&
      kind == valueIdent_) {
    // Consume 'type', but make no assumptions about what it means yet.
    SMRange typeRange = advance();
    if (check(TokenKind::r_brace, TokenKind::comma)) {
      // 'type'
      imported = setLocation(
          typeRange,
          typeRange,
          new (context_) ESTree::IdentifierNode(typeIdent_, nullptr, false));
      local = imported;
      localKind = TokenKind::identifier;
    } else if (check(asIdent_)) {
      SMRange asRange = advance();
      if (check(TokenKind::r_brace, TokenKind::comma)) {
        // 'type' 'as'
        kind = typeIdent_;
        imported = setLocation(
            asRange,
            asRange,
            new (context_) ESTree::IdentifierNode(asIdent_, nullptr, false));
        local = imported;
        localKind = TokenKind::identifier;
        advance();
      } else if (checkAndEat(asIdent_)) {
        // 'type' 'as' 'as' Identifier
        //                  ^
        if (!check(TokenKind::identifier) && !tok_->isResWord()) {
          errorExpected(
              TokenKind::identifier,
              "in import specifier",
              "specifiers start",
              importLoc);
          return None;
        }
        kind = typeIdent_;
        imported = setLocation(
            asRange,
            asRange,
            new (context_) ESTree::IdentifierNode(asIdent_, nullptr, false));
        local = setLocation(
            tok_,
            tok_,
            new (context_) ESTree::IdentifierNode(
                tok_->getResWordOrIdentifier(), nullptr, false));
        localKind = TokenKind::identifier;
        advance();
      } else {
        // 'type' 'as' Identifier
        //             ^
        if (!check(TokenKind::identifier) && !tok_->isResWord()) {
          errorExpected(
              TokenKind::identifier,
              "in import specifier",
              "specifiers start",
              importLoc);
          return None;
        }
        imported = setLocation(
            typeRange,
            typeRange,
            new (context_) ESTree::IdentifierNode(typeIdent_, nullptr, false));
        local = setLocation(
            tok_,
            tok_,
            new (context_) ESTree::IdentifierNode(
                tok_->getResWordOrIdentifier(), nullptr, false));
        localKind = TokenKind::identifier;
        advance();
      }
    } else {
      // 'type' Identifier
      //        ^
      kind = typeIdent_;
      if (!check(TokenKind::identifier) && !tok_->isResWord()) {
        errorExpected(
            TokenKind::identifier,
            "in import specifier",
            "specifiers start",
            importLoc);
        return None;
      }
      imported = setLocation(
          tok_,
          tok_,
          new (context_) ESTree::IdentifierNode(
              tok_->getResWordOrIdentifier(), nullptr, false));
      local = imported;
      localKind = tok_->getKind();
      advance();
      if (checkAndEat(asIdent_)) {
        // type Identifier 'as' Identifier
        //                      ^
        if (!check(TokenKind::identifier) && !tok_->isResWord()) {
          errorExpected(
              TokenKind::identifier,
              "in import specifier",
              "specifiers start",
              importLoc);
          return None;
        }
        local = setLocation(
            tok_,
            tok_,
            new (context_) ESTree::IdentifierNode(
                tok_->getResWordOrIdentifier(), nullptr, false));
        localKind = tok_->getKind();
        advance();
      }
    }
  } else {
    // Not attempting to parse a type identifier.
    if (!check(TokenKind::identifier) && !tok_->isResWord()) {
      errorExpected(
          TokenKind::identifier,
          "in import specifier",
          "specifiers start",
          importLoc);
      return None;
    }
    imported = setLocation(
        tok_,
        tok_,
        new (context_) ESTree::IdentifierNode(
            tok_->getResWordOrIdentifier(), nullptr, false));
    local = imported;
    localKind = tok_->getKind();
    advance();

    if (checkAndEat(asIdent_)) {
      if (!check(TokenKind::identifier) && !tok_->isResWord()) {
        errorExpected(
            TokenKind::identifier,
            "in import specifier",
            "specifiers start",
            importLoc);
        return None;
      }
      local = setLocation(
          tok_,
          tok_,
          new (context_) ESTree::IdentifierNode(
              tok_->getResWordOrIdentifier(), nullptr, false));
      localKind = tok_->getKind();
      advance();
    }
  }

  // Only the local name must be parsed as a binding identifier.
  // We need to check for 'as' before knowing what the local name is.
  // Thus, we need to validate the binding identifier for the local name
  // after the fact.
  if (!validateBindingIdentifier(
          Param{}, local->getSourceRange(), local->_name, localKind)) {
    error(local->getSourceRange(), "Invalid local name for import");
  }

  return setLocation(
      startLoc,
      getPrevTokenEndLoc(),
      new (context_) ESTree::ImportSpecifierNode(imported, local, kind));
}

Optional<ESTree::Node *> JSParserImpl::parseExportDeclaration() {
  assert(
      check(TokenKind::rw_export) &&
      "parseExportDeclaration requires 'export'");
  SMLoc startLoc = advance().Start;

#if HERMES_PARSE_FLOW
  if (context_.getParseFlow() && check(typeIdent_)) {
    return parseExportTypeDeclaration(startLoc);
  }
#endif

  if (checkAndEat(TokenKind::star)) {
    // export * FromClause;
    // export * as IdentifierName FromClause;
    ESTree::Node *exportAs = nullptr;
    if (checkAndEat(asIdent_)) {
      // export * as IdentifierName FromClause;
      //             ^
      if (!check(TokenKind::identifier) && !tok_->isResWord()) {
        errorExpected(
            TokenKind::identifier,
            "in export clause",
            "start of export",
            startLoc);
        return None;
      }
      exportAs = setLocation(
          tok_,
          tok_,
          new (context_) ESTree::IdentifierNode(
              tok_->getResWordOrIdentifier(), nullptr, false));
      advance();
    }
    auto optFromClause = parseFromClause();
    if (!optFromClause) {
      return None;
    }
    if (!eatSemi()) {
      return None;
    }
    if (exportAs) {
      ESTree::NodeList specifiers{};
      specifiers.push_back(*setLocation(
          startLoc,
          getPrevTokenEndLoc(),
          new (context_) ESTree::ExportNamespaceSpecifierNode(exportAs)));
      return setLocation(
          startLoc,
          getPrevTokenEndLoc(),
          new (context_) ESTree::ExportNamedDeclarationNode(
              nullptr, std::move(specifiers), *optFromClause, valueIdent_));
    }
    return setLocation(
        startLoc,
        getPrevTokenEndLoc(),
        new (context_)
            ESTree::ExportAllDeclarationNode(*optFromClause, valueIdent_));
  } else if (checkAndEat(TokenKind::rw_default)) {
    // export default
    if (check(TokenKind::rw_function) ||
        (check(asyncIdent_) && checkAsyncFunction())) {
      // export default HoistableDeclaration
      // Currently, the only hoistable declarations are functions.
      auto optFunDecl = parseFunctionDeclaration(ParamDefault);
      if (!optFunDecl) {
        return None;
      }
      return setLocation(
          startLoc,
          *optFunDecl,
          new (context_) ESTree::ExportDefaultDeclarationNode(*optFunDecl));
    } else if (check(TokenKind::rw_class)) {
      auto optClassDecl = parseClassDeclaration(ParamDefault);
      if (!optClassDecl) {
        return None;
      }
      return setLocation(
          startLoc,
          *optClassDecl,
          new (context_) ESTree::ExportDefaultDeclarationNode(*optClassDecl));
#if HERMES_PARSE_FLOW
    } else if (context_.getParseFlow() && check(TokenKind::rw_enum)) {
      auto optEnum = parseEnumDeclaration();
      if (!optEnum) {
        return None;
      }
      return setLocation(
          startLoc,
          *optEnum,
          new (context_) ESTree::ExportDefaultDeclarationNode(*optEnum));
#endif
    } else {
      // export default AssignmentExpression ;
      auto optExpr = parseAssignmentExpression(ParamIn);
      if (!optExpr) {
        return None;
      }
      if (!eatSemi()) {
        return None;
      }
      return setLocation(
          startLoc,
          getPrevTokenEndLoc(),
          new (context_) ESTree::ExportDefaultDeclarationNode(*optExpr));
    }
  } else if (check(TokenKind::l_brace)) {
    // export ExportClause FromClause ;
    // export ExportClause ;
    ESTree::NodeList specifiers{};
    llvh::SmallVector<SMRange, 2> invalids{};

    auto optExportClause = parseExportClause(specifiers, invalids);
    if (!optExportClause) {
      return None;
    }

    ESTree::Node *source = nullptr;
    if (check(fromIdent_)) {
      // export ExportClause FromClause ;
      auto optFromClause = parseFromClause();
      if (!optFromClause) {
        return None;
      }
      source = *optFromClause;
    } else {
      // export ExportClause ;
      // ES9.0 15.2.3.1
      // When there is no FromClause, any ranges added to invalids are actually
      // invalid, and should be reported as errors.
      for (const SMRange &range : invalids) {
        error(range, "Invalid exported name");
      }
    }

    if (!eatSemi()) {
      return None;
    }

    return setLocation(
        startLoc,
        getPrevTokenEndLoc(),
        new (context_) ESTree::ExportNamedDeclarationNode(
            nullptr, std::move(specifiers), source, valueIdent_));
  } else if (check(TokenKind::rw_var)) {
    // export VariableStatement
    auto optVar = parseVariableStatement(Param{});
    if (!optVar) {
      return None;
    }
    return setLocation(
        startLoc,
        *optVar,
        new (context_) ESTree::ExportNamedDeclarationNode(
            *optVar, {}, nullptr, valueIdent_));
  }

  // export Declaration [~Yield]

  if (!checkDeclaration()) {
    error(tok_->getSourceRange(), "expected declaration in export");
    return None;
  }

  auto optDecl = parseDeclaration(Param{});
  if (!optDecl) {
    return None;
  }
  ESTree::Node *decl = *optDecl;

  UniqueString *kind = valueIdent_;
#if HERMES_PARSE_FLOW
  if (isa<ESTree::TypeAliasNode>(decl) || isa<ESTree::OpaqueTypeNode>(decl) ||
      isa<ESTree::DeclareTypeAliasNode>(decl) ||
      isa<ESTree::InterfaceDeclarationNode>(decl)) {
    kind = typeIdent_;
  }
#endif

  return setLocation(
      startLoc,
      decl,
      new (context_)
          ESTree::ExportNamedDeclarationNode(decl, {}, nullptr, kind));
}

bool JSParserImpl::parseExportClause(
    ESTree::NodeList &specifiers,
    llvh::SmallVectorImpl<SMRange> &invalids) {
  // ExportClause:
  //   { }
  //   { ExportsList }
  //   { ExportsList , '}

  assert(check(TokenKind::l_brace) && "ExportClause requires '{'");
  SMLoc startLoc = advance().Start;

  while (!check(TokenKind::r_brace)) {
    // Read all the elements of the ExportsList.
    auto optSpecifier = parseExportSpecifier(startLoc, invalids);
    if (!optSpecifier) {
      return false;
    }
    specifiers.push_back(*optSpecifier.getValue());

    if (!checkAndEat(TokenKind::comma)) {
      break;
    }
  }

  return eat(
      TokenKind::r_brace,
      JSLexer::AllowDiv,
      "at end of export clause",
      "location of export",
      startLoc);
}

Optional<ESTree::Node *> JSParserImpl::parseExportSpecifier(
    SMLoc exportLoc,
    llvh::SmallVectorImpl<SMRange> &invalids) {
  // ExportSpecifier:
  //   IdentifierName
  //   IdentifierName as IdentifierName

  if (!check(TokenKind::identifier) && !tok_->isResWord()) {
    errorExpected(
        TokenKind::identifier,
        "in export clause",
        "location of export clause",
        exportLoc);
    return None;
  }

  // ES9.0 15.2.3.1 Early errors for ReferencedBindings in ExportClause.
  // Add potentially error-raising identifier ranges to the invalids list here,
  // and the owner of the invalids list will report the ranges as errors if
  // necessary.
  if (tok_->isResWord() || check(implementsIdent_) || check(interfaceIdent_) ||
      check(letIdent_) || check(packageIdent_) || check(privateIdent_) ||
      check(protectedIdent_) || check(publicIdent_) || check(staticIdent_)) {
    invalids.push_back(tok_->getSourceRange());
  }

  auto *local = setLocation(
      tok_,
      tok_,
      new (context_) ESTree::IdentifierNode(
          tok_->getResWordOrIdentifier(), nullptr, false));
  advance();
  ESTree::Node *exported;
  if (checkAndEat(asIdent_)) {
    // IdentifierName as IdentifierName
    if (!check(TokenKind::identifier) && !tok_->isResWord()) {
      errorExpected(
          TokenKind::identifier,
          "in export clause",
          "location of export clause",
          exportLoc);
      return None;
    }
    exported = setLocation(
        tok_,
        tok_,
        new (context_) ESTree::IdentifierNode(
            tok_->getResWordOrIdentifier(), nullptr, false));
    advance();
  } else {
    // IdentifierName
    exported = local;
  }

  return setLocation(
      local,
      exported,
      new (context_) ESTree::ExportSpecifierNode(exported, local));
}

ESTree::ExpressionStatementNode *JSParserImpl::parseDirective() {
  // Is the current token a directive?
  if (!lexer_.isCurrentTokenADirective())
    return nullptr;

  // Allocate a StringLiteralNode for the directive.
  auto *strLit = setLocation(
      tok_,
      tok_,
      new (context_) ESTree::StringLiteralNode(tok_->getStringLiteral()));
  auto endLoc = tok_->getEndLoc();

  // Actually process the directive. Note that we want to do that before we
  // have consumed any more tokens - strictness can affect the interpretation
  // of tokens.
  processDirective(strLit->_value);

  advance(JSLexer::AllowDiv);

  // Consume the optional semicolon.
  if (check(TokenKind::semi))
    endLoc = advance().End;

  // Allocate an ExpressionStatementNode for the directive.
  return setLocation(
      strLit,
      endLoc,
      new (context_) ESTree::ExpressionStatementNode(strLit, strLit->_value));
}

namespace {
/// Upcast an Optional node type to a generic NodePtr, e.g.
/// \p Optional<FunctionExpressionNode> to \p Optional<NodePtr>.
template <typename T>
Optional<ESTree::NodePtr> castNode(Optional<T> node) {
  if (!node.hasValue())
    return None;
  return Optional<ESTree::NodePtr>(node.getValue());
}
} // namespace

bool JSParserImpl::preParseBuffer(
    Context &context,
    uint32_t bufferId,
    bool &useStaticBuiltinDetected) {
  PerfSection preparsing("Pre-Parsing JavaScript");
  AllocationScope scope(context.getAllocator());
  JSParserImpl parser(context, bufferId, PreParse);
  auto result = parser.parse();
  useStaticBuiltinDetected = parser.getUseStaticBuiltin();
  return result.hasValue();
}

Optional<ESTree::NodePtr> JSParserImpl::parseLazyFunction(
    ESTree::NodeKind kind,
    bool paramYield,
    bool paramAwait,
    SMLoc start) {
  seek(start);

  paramYield_ = paramYield;
  paramAwait_ = paramAwait;

  switch (kind) {
    case ESTree::NodeKind::FunctionExpression:
      return castNode(parseFunctionExpression(true));

    case ESTree::NodeKind::FunctionDeclaration:
      return castNode(parseFunctionDeclaration(ParamReturn, true));

    case ESTree::NodeKind::Property: {
      auto node = parsePropertyAssignment(true);
      assert(node && "Reparsing of property assignment failed");
      if (auto *prop = dyn_cast<ESTree::PropertyNode>(*node)) {
        return prop->_value;
      } else {
        // This isn't technically (llvm_)unreachable, since it'll happen if you
        // fudge the source buffer during execution. Assert and fail instead.
        assert(false && "Expected a getter/setter function");
        return None;
      }
    }

    default:
      llvm_unreachable("Asked to parse unexpected node type");
  }
}
} // namespace detail
} // namespace parser
} // namespace hermes<|MERGE_RESOLUTION|>--- conflicted
+++ resolved
@@ -3406,14 +3406,9 @@
         seenOptionalChain = true;
       }
 
-<<<<<<< HEAD
-      SMLoc nextStartLoc = tok_->getStartLoc();
-      auto msel = parseMemberSelect(startLoc, expr, seenOptionalChain);
-=======
       SMLoc nextObjectLoc = tok_->getStartLoc();
       auto msel =
           parseMemberSelect(startLoc, objectLoc, expr, seenOptionalChain);
->>>>>>> be52fa1d
       if (!msel)
         return None;
       objectLoc = nextObjectLoc;
