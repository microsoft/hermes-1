--- conflicted
+++ resolved
@@ -54,10 +54,7 @@
     Identifier OriginalName,
     Function::DefinitionKind definitionKind,
     bool strictMode,
-<<<<<<< HEAD
-=======
     SourceVisibility sourceVisibility,
->>>>>>> 0bac657c
     SMRange sourceRange,
     Function *insertBefore) {
   if (!OriginalName.isValid()) {
@@ -142,10 +139,7 @@
     Identifier OriginalName,
     Function::DefinitionKind definitionKind,
     bool strictMode,
-<<<<<<< HEAD
-=======
     SourceVisibility sourceVisibility,
->>>>>>> 0bac657c
     SMRange sourceRange,
     Function *insertBefore) {
   if (!OriginalName.isValid()) {
@@ -158,10 +152,7 @@
       OriginalName,
       definitionKind,
       strictMode,
-<<<<<<< HEAD
-=======
       sourceVisibility,
->>>>>>> 0bac657c
       /* isGlobal */ false,
       sourceRange,
       insertBefore);
