/*
 * Copyright (c) Facebook, Inc. and its affiliates.
 *
 * This source code is licensed under the MIT license found in the
 * LICENSE file in the root directory of this source tree.
 */

#include "JSLibInternal.h"

#include "hermes/Regex/Executor.h"
#include "hermes/Regex/Regex.h"
#include "hermes/Regex/RegexTraits.h"
#include "hermes/VM/PropertyAccessor.h"
#include "hermes/VM/Runtime.h"
#include "hermes/VM/StringBuilder.h"
#include "hermes/VM/StringPrimitive.h"
#include "hermes/VM/StringView.h"

namespace hermes {
namespace vm {

Handle<NativeConstructor> defineSystemConstructor(
    Runtime *runtime,
    SymbolID name,
    NativeFunctionPtr nativeFunctionPtr,
    Handle<JSObject> prototypeObjectHandle,
    Handle<JSObject> constructorProtoObjectHandle,
    unsigned paramCount,
    NativeConstructor::CreatorFunction *creator,
    CellKind targetKind) {
  auto constructor = runtime->makeHandle(NativeConstructor::create(
      runtime,
      constructorProtoObjectHandle,
      nullptr,
      nativeFunctionPtr,
      paramCount,
      creator,
      targetKind));

  auto st = Callable::defineNameLengthAndPrototype(
      constructor,
      runtime,
      name,
      paramCount,
      prototypeObjectHandle,
      Callable::WritablePrototype::No,
      false);
  (void)st;
  assert(
      st != ExecutionStatus::EXCEPTION && "defineLengthAndPrototype() failed");

  // Define the global.
  DefinePropertyFlags dpf = DefinePropertyFlags::getNewNonEnumerableFlags();

  auto res = JSObject::defineOwnProperty(
      runtime->getGlobal(), runtime, name, dpf, constructor);
  assert(
      res != ExecutionStatus::EXCEPTION && *res &&
      "defineOwnProperty() failed");
  (void)res;

  return constructor;
}

CallResult<HermesValue> defineMethod(
    Runtime *runtime,
    Handle<JSObject> objectHandle,
    SymbolID propertyName,
    SymbolID methodName,
    void *context,
    NativeFunctionPtr nativeFunctionPtr,
    unsigned paramCount,
    DefinePropertyFlags dpf) {
  GCScope gcScope{runtime};

  auto method = NativeFunction::create(
      runtime,
      Handle<JSObject>::vmcast(&runtime->functionPrototype),
      context,
      nativeFunctionPtr,
      methodName,
      paramCount,
      Runtime::makeNullHandle<JSObject>());

  auto res = JSObject::defineOwnProperty(
      objectHandle, runtime, propertyName, dpf, method);
  (void)res;
  assert(
      res != ExecutionStatus::EXCEPTION && *res &&
      "defineOwnProperty() failed");

  return method.getHermesValue();
}

Handle<NativeConstructor> defineSystemConstructor(
    Runtime *runtime,
    SymbolID name,
    NativeFunctionPtr nativeFunctionPtr,
    Handle<JSObject> prototypeObjectHandle,
    unsigned paramCount,
    NativeConstructor::CreatorFunction *creator,
    CellKind targetKind) {
  return defineSystemConstructor(
      runtime,
      name,
      nativeFunctionPtr,
      prototypeObjectHandle,
      Handle<JSObject>::vmcast(&runtime->functionPrototype),
      paramCount,
      creator,
      targetKind);
}

void defineMethod(
    Runtime *runtime,
    Handle<JSObject> objectHandle,
    SymbolID name,
    void *context,
    NativeFunctionPtr nativeFunctionPtr,
    unsigned paramCount) {
  DefinePropertyFlags dpf = DefinePropertyFlags::getNewNonEnumerableFlags();
  (void)defineMethod(
      runtime, objectHandle, name, context, nativeFunctionPtr, paramCount, dpf);
}

void defineAccessor(
    Runtime *runtime,
    Handle<JSObject> objectHandle,
    SymbolID propertyName,
    SymbolID methodName,
    void *context,
    NativeFunctionPtr getterFunc,
    NativeFunctionPtr setterFunc,
    bool enumerable,
    bool configurable) {
  assert(
      (getterFunc || setterFunc) &&
      "at least a getter or a setter must be specified");
  ExecutionStatus status{};
  (void)status;

  GCScope gcScope{runtime};

  StringView nameView =
      runtime->getIdentifierTable().getStringView(runtime, methodName);
  assert(nameView.isASCII() && "Only ASCII accessors are supported");

  MutableHandle<NativeFunction> getter{runtime};
  if (getterFunc) {
    // Set the name by prepending "get ".
    llvh::SmallString<32> getterName{"get "};
    llvh::raw_svector_ostream os{getterName};
    os << nameView;

    auto strRes = runtime->ignoreAllocationFailure(
        StringPrimitive::create(runtime, getterName));
    SymbolID getterFuncName =
        runtime
            ->ignoreAllocationFailure(
                runtime->getIdentifierTable().getSymbolHandleFromPrimitive(
                    runtime,
                    createPseudoHandle(vmcast<StringPrimitive>(strRes))))
            .get();

    auto funcRes = NativeFunction::create(
        runtime,
        Handle<JSObject>::vmcast(&runtime->functionPrototype),
        context,
        getterFunc,
        getterFuncName,
        0,
        Runtime::makeNullHandle<JSObject>());
    getter = funcRes.get();
  }

  MutableHandle<NativeFunction> setter{runtime};
  if (setterFunc) {
    // Set the name by prepending "set ".
    llvh::SmallString<32> setterName{"set "};
    llvh::raw_svector_ostream os{setterName};
    os << nameView;

    auto strRes = runtime->ignoreAllocationFailure(
        StringPrimitive::create(runtime, setterName));
    SymbolID setterFuncName =
        runtime
            ->ignoreAllocationFailure(
                runtime->getIdentifierTable().getSymbolHandleFromPrimitive(
                    runtime,
                    createPseudoHandle(vmcast<StringPrimitive>(strRes))))
            .get();

    auto funcRes = NativeFunction::create(
        runtime,
        Handle<JSObject>::vmcast(&runtime->functionPrototype),
        context,
        setterFunc,
        setterFuncName,
        1,
        Runtime::makeNullHandle<JSObject>());
    setter = funcRes.get();
  }

  auto crtRes = PropertyAccessor::create(runtime, getter, setter);
  assert(crtRes != ExecutionStatus::EXCEPTION && "unable to define accessor");
  auto accessor = runtime->makeHandle<PropertyAccessor>(*crtRes);

  DefinePropertyFlags dpf{};
  dpf.setEnumerable = 1;
  dpf.setConfigurable = 1;
  dpf.setGetter = 1;
  dpf.setSetter = 1;
  dpf.enumerable = enumerable;
  dpf.configurable = configurable;

  auto res = JSObject::defineOwnProperty(
      objectHandle, runtime, propertyName, dpf, accessor);
  (void)res;
  assert(
      res != ExecutionStatus::EXCEPTION && *res &&
      "defineOwnProperty() failed");
}

void defineProperty(
    Runtime *runtime,
    Handle<JSObject> objectHandle,
    SymbolID name,
    Handle<> value,
    DefinePropertyFlags dpf) {
  auto res = JSObject::defineOwnProperty(
      objectHandle, runtime, name, dpf, value, PropOpFlags());
  (void)res;
  assert(
      res != ExecutionStatus::EXCEPTION && *res &&
      "defineOwnProperty() failed");
}

void defineProperty(
    Runtime *runtime,
    Handle<JSObject> objectHandle,
    SymbolID name,
    Handle<> value) {
  DefinePropertyFlags dpf = DefinePropertyFlags::getNewNonEnumerableFlags();

  return defineProperty(runtime, objectHandle, name, value, dpf);
}

ExecutionStatus iteratorCloseAndRethrow(
    Runtime *runtime,
    Handle<JSObject> iterator) {
  auto completion = runtime->makeHandle(runtime->getThrownValue());
  if (isUncatchableError(completion.getHermesValue())) {
    // If an uncatchable exception was raised, do not swallow it, but instead
    // propagate it.
    return ExecutionStatus::EXCEPTION;
  }
  runtime->clearThrownValue();
  auto status = iteratorClose(runtime, iterator, completion);
  (void)status;
  assert(
      status == ExecutionStatus::EXCEPTION && "exception swallowed mistakenly");
  return ExecutionStatus::EXCEPTION;
}

static std::vector<uint8_t> getReturnThisRegexBytecode() {
  const char16_t *returnThisRE = uR"X(^\s*return[ \t]+this\s*;?\s*$)X";
  return regex::Regex<regex::UTF16RegexTraits>(returnThisRE).compile();
}

static bool isReturnThis(Handle<StringPrimitive> str, Runtime *runtime) {
  // Fast check for minimal version.
  {
    auto minimal = runtime->getPredefinedString(Predefined::returnThis);
    if (str->equals(minimal)) {
      return true;
    }
  }
  // Regex match for variants.
  auto input = StringPrimitive::createStringView(runtime, str);
  static auto bytecode = getReturnThisRegexBytecode();
  auto result = regex::MatchRuntimeResult::NoMatch;
  if (input.isASCII()) {
    const char *begin = input.castToCharPtr();
    result = regex::searchWithBytecode(
        bytecode,
        begin,
        0,
        input.length(),
        nullptr,
        regex::constants::matchDefault | regex::constants::matchInputAllAscii);
  } else {
    const char16_t *begin = input.castToChar16Ptr();
    result = regex::searchWithBytecode(
        bytecode,
        begin,
        0,
        input.length(),
        nullptr,
        regex::constants::matchDefault);
  }
  return result == regex::MatchRuntimeResult::Match;
}

CallResult<HermesValue> createDynamicFunction(
    Runtime *runtime,
    NativeArgs args,
    DynamicFunctionKind kind) {
  GCScope gcScope(runtime);

  // Number of arguments supplied to Function().
  uint32_t argCount = args.getArgCount();

  // Number of parameters in the resultant function.
  uint32_t paramCount = argCount > 0 ? argCount - 1 : 0;

  // List of the parameter strings for the resultant function..
  auto arrRes = JSArray::create(runtime, paramCount, paramCount);
  if (LLVM_UNLIKELY(arrRes == ExecutionStatus::EXCEPTION)) {
    return ExecutionStatus::EXCEPTION;
  }
  auto params = runtime->makeHandle(std::move(*arrRes));

  // Body of the resultant function.
  MutableHandle<StringPrimitive> body{runtime};

  // String length of the function in its entirety.
  // Account for commas in the argument list initially.
  // If at least two arguments to the function (3 in total), there's a comma.
  SafeUInt32 size{paramCount > 0 ? paramCount - 1 : 0};

  // es2020 19.2.1.1.1 Runtime Semantics: CreateDynamicFunction: If
  // NewTarget is given, such as with Reflect.construct, use
  // NewParent.prototype as the parent.  The prototype on NewParent
  // has already been looked up to use as the parent of 'this', so
  // instead of looking it up again, just use this's parent.  If
  // NewTarget isn't given, fall back to a default.
<<<<<<< HEAD
=======
  MutableHandle<JSObject> fallbackProto{runtime};
  switch (kind) {
    case DynamicFunctionKind::Normal:
      fallbackProto = Handle<JSObject>::vmcast(&runtime->functionPrototype);
      break;
    case DynamicFunctionKind::Generator:
      fallbackProto =
          Handle<JSObject>::vmcast(&runtime->generatorFunctionPrototype);
      break;
    case DynamicFunctionKind::Async:
      fallbackProto =
          Handle<JSObject>::vmcast(&runtime->asyncFunctionPrototype);
      break;
    default:
      llvm_unreachable("unknown kind for CreateDynamicFunction.");
  }

>>>>>>> be52fa1d
  Handle<JSObject> parent = !args.getNewTarget().isUndefined()
      ? runtime->makeHandle(
            vmcast<JSObject>(args.getThisArg())->getParent(runtime))
      : fallbackProto;

  if (argCount == 0) {
    // No arguments, just set body to be the empty string.
    body = runtime->getPredefinedString(Predefined::emptyString);
  } else {
    // If there's arguments, store the parameters and the provided body.
    auto marker = gcScope.createMarker();
    for (uint32_t i = 0; i < paramCount; ++i) {
      gcScope.flushToMarker(marker);
      auto strRes = toString_RJS(runtime, args.getArgHandle(i));
      if (LLVM_UNLIKELY(strRes == ExecutionStatus::EXCEPTION)) {
        return ExecutionStatus::EXCEPTION;
      }
      auto param = runtime->makeHandle(std::move(*strRes));
      JSArray::setElementAt(params, runtime, i, param);
      size.add(param->getStringLength());
    }

    // Last parameter is the body.
    auto strRes = toString_RJS(runtime, args.getArgHandle(paramCount));
    if (strRes == ExecutionStatus::EXCEPTION) {
      return ExecutionStatus::EXCEPTION;
    }
    body = strRes->get();
    size.add(body->getStringLength());

    if (kind == DynamicFunctionKind::Normal && argCount == 1 &&
        isReturnThis(body, runtime)) {
      // If this raises an exception, we still return immediately.
      return JSFunction::create(
                 runtime,
                 runtime->makeHandle(Domain::create(runtime)),
                 parent,
                 Handle<Environment>(runtime, nullptr),
                 runtime->getReturnThisCodeBlock())
          .getHermesValue();
    }
  }

  // Constant parts of the function.
  ASCIIRef functionHeader;
  switch (kind) {
    case DynamicFunctionKind::Normal:
      functionHeader = createASCIIRef("(function (");
      break;
    case DynamicFunctionKind::Generator:
      functionHeader = createASCIIRef("(function*(");
      break;
    case DynamicFunctionKind::Async:
      functionHeader = createASCIIRef("(async function (");
      break;
    default:
      llvm_unreachable("unknown kind for CreateDynamicFunction.");
  };
  size.add(functionHeader.size());

  auto bodyHeader = createASCIIRef("){");
  size.add(bodyHeader.size());

  // Note: add a \n before the closing '}' in case the
  // function body ends with a line comment.
  auto functionFooter = createASCIIRef("\n})");
  size.add(functionFooter.size());

  auto separator = createASCIIRef(",");

  auto builder = StringBuilder::createStringBuilder(runtime, size);
  if (builder == ExecutionStatus::EXCEPTION) {
    return ExecutionStatus::EXCEPTION;
  }
  builder->appendASCIIRef(functionHeader);
  MutableHandle<StringPrimitive> element{runtime};
  for (uint32_t i = 0; i < paramCount; ++i) {
    // Copy params into str.
    element = params->at(runtime, i).getString();
    builder->appendStringPrim(element);
    if (i < paramCount - 1) {
      // If there's more params left to put, need to add a comma.
      // We wouldn't have entered the loop if paramCount == 0,
      // so there's no overflow here.
      builder->appendASCIIRef(separator);
    }
  }
  builder->appendASCIIRef(bodyHeader);
  builder->appendStringPrim(body);
  builder->appendASCIIRef(functionFooter);

  auto evalRes = directEval(runtime, builder->getStringPrimitive(), {}, true);
  if (evalRes == ExecutionStatus::EXCEPTION) {
    return ExecutionStatus::EXCEPTION;
  }

  Handle<JSFunction> function =
      runtime->makeHandle(vmcast<JSFunction>(evalRes.getValue()));

  DefinePropertyFlags dpf = DefinePropertyFlags::getDefaultNewPropertyFlags();
  dpf.enumerable = 0;
  dpf.writable = 0;

  // Define the `name` correctly.
  if (JSObject::defineOwnProperty(
          function,
          runtime,
          Predefined::getSymbolID(Predefined::name),
          dpf,
          runtime->makeHandle(runtime->getStringPrimFromSymbolID(
              Predefined::getSymbolID(Predefined::anonymous)))) ==
      ExecutionStatus::EXCEPTION) {
    return ExecutionStatus::EXCEPTION;
  }

  // Set the parent.  This could be done by threading the argument
  // through to Runtime::runBytecode where the object is actually
  // created, but this is the only place we need to do this so it
  // keeps the code simpler.
  CallResult<bool> parentRes = JSObject::setParent(*function, runtime, *parent);
  if (LLVM_UNLIKELY(parentRes == ExecutionStatus::EXCEPTION)) {
    return ExecutionStatus::EXCEPTION;
  }
  assert(
      *parentRes && "Setting prototype on new dynamic function returned false");

  return function.getHermesValue();
}

} // namespace vm
} // namespace hermes<|MERGE_RESOLUTION|>--- conflicted
+++ resolved
@@ -334,8 +334,6 @@
   // has already been looked up to use as the parent of 'this', so
   // instead of looking it up again, just use this's parent.  If
   // NewTarget isn't given, fall back to a default.
-<<<<<<< HEAD
-=======
   MutableHandle<JSObject> fallbackProto{runtime};
   switch (kind) {
     case DynamicFunctionKind::Normal:
@@ -353,7 +351,6 @@
       llvm_unreachable("unknown kind for CreateDynamicFunction.");
   }
 
->>>>>>> be52fa1d
   Handle<JSObject> parent = !args.getNewTarget().isUndefined()
       ? runtime->makeHandle(
             vmcast<JSObject>(args.getThisArg())->getParent(runtime))
