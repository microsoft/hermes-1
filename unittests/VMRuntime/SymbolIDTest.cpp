/*
 * Copyright (c) Facebook, Inc. and its affiliates.
 *
 * This source code is licensed under the MIT license found in the
 * LICENSE file in the root directory of this source tree.
 */

#include "gtest/gtest.h"

#include "TestHelpers.h"
#include "hermes/Support/OSCompat.h"
#include "hermes/VM/StringPrimitive.h"
#include "hermes/VM/SymbolID.h"

using namespace hermes;
using namespace hermes::vm;

namespace {

TEST(SymbolIDTest, UniquedTest) {
  auto id1 = SymbolID::unsafeCreateNotUniqued(0x500001);
  EXPECT_TRUE(id1.isNotUniqued());
  EXPECT_FALSE(id1.isUniqued());
  EXPECT_EQ(0x500001 | SymbolID::NOT_UNIQUED_MASK, id1.unsafeGetRaw());
  EXPECT_EQ(0x500001, id1.unsafeGetIndex());
  auto id2 = SymbolID::unsafeCreate(0x400007);
  EXPECT_TRUE(id2.isUniqued());
  EXPECT_FALSE(id2.isNotUniqued());
  EXPECT_EQ(0x400007, id2.unsafeGetRaw());
  EXPECT_EQ(0x400007, id2.unsafeGetIndex());
}

using SymbolIDRuntimeTest = RuntimeTestFixture;

TEST_F(SymbolIDRuntimeTest, WriteBarrier) {
  // Hades adds a write barrier for symbols. Make sure it correctly captures
  // mutations.
  auto arrayResult = JSArray::create(runtime, 100, 100);
  ASSERT_FALSE(isException(arrayResult));
  MutableHandle<JSArray> array{runtime, arrayResult->get()};

  auto otherArrayResult = JSArray::create(runtime, 100, 100);
  ASSERT_FALSE(isException(otherArrayResult));
  MutableHandle<JSArray> otherArray{runtime, otherArrayResult->get()};

  MutableHandle<SymbolID> symbol{runtime};
  MutableHandle<StringPrimitive> str{runtime};
  for (JSArray::size_type i = 0; i < 100; i++) {
    GCScopeMarkerRAII marker{runtime};
    std::string iAsStr = oscompat::to_string(i);
    auto strRes = StringPrimitive::create(
        runtime, ASCIIRef{iAsStr.c_str(), iAsStr.length()});
    ASSERT_FALSE(isException(strRes));
    str = vmcast<StringPrimitive>(*strRes);
    auto symbolRes =
        runtime->getIdentifierTable().createNotUniquedSymbol(runtime, str);
    ASSERT_FALSE(isException(symbolRes));
    symbol = *symbolRes;
    JSArray::setElementAt(array, runtime, i, symbol);
  }
  // Move everything to OG.
  runtime->collect("test");
  // Copy symbols between arrays, and delete the symbols in the old array.
  // Do some allocation along the way to try and start a second OG collection.
  // Repeat this a few times to increase confidence that a write barrier happens
  // during a GC.
  for (int repeat = 0; repeat < 5; repeat++) {
    for (JSArray::size_type i = 0; i < 100; i++) {
      symbol = array->at(runtime, i).getSymbol();
      JSArray::setElementAt(otherArray, runtime, i, symbol);
      // Set to undefined to execute a write barrier.
      JSArray::setElementAt(array, runtime, i, runtime->getUndefinedValue());
      // Create some garbage to try and start an OG collection.
      for (int allocs = 0; allocs < 100; allocs++) {
        JSObject::create(runtime);
      }
    }
    // Swap arrays and repeat.
    JSArray *tmp = array.get();
    array = otherArray.get();
    otherArray = tmp;
  }
<<<<<<< HEAD
}

using SymbolIDRuntimeTest = RuntimeTestFixture;

TEST_F(SymbolIDRuntimeTest, WriteBarrier) {
  // Hades adds a write barrier for symbols. Make sure it correctly captures
  // mutations.
  auto arrayResult = JSArray::create(runtime, 100, 100);
  ASSERT_FALSE(isException(arrayResult));
  MutableHandle<JSArray> array{runtime, arrayResult->get()};

  auto otherArrayResult = JSArray::create(runtime, 100, 100);
  ASSERT_FALSE(isException(otherArrayResult));
  MutableHandle<JSArray> otherArray{runtime, otherArrayResult->get()};

  MutableHandle<SymbolID> symbol{runtime};
  MutableHandle<StringPrimitive> str{runtime};
  for (JSArray::size_type i = 0; i < 100; i++) {
    GCScopeMarkerRAII marker{runtime};
    std::string iAsStr = oscompat::to_string(i);
    auto strRes = StringPrimitive::create(
        runtime, ASCIIRef{iAsStr.c_str(), iAsStr.length()});
    ASSERT_FALSE(isException(strRes));
    str = vmcast<StringPrimitive>(*strRes);
    auto symbolRes =
        runtime->getIdentifierTable().createNotUniquedSymbol(runtime, str);
    ASSERT_FALSE(isException(symbolRes));
    symbol = *symbolRes;
    JSArray::setElementAt(array, runtime, i, symbol);
  }
  // Move everything to OG.
  runtime->collect("test");
  // Copy symbols between arrays, and delete the symbols in the old array.
  // Do some allocation along the way to try and start a second OG collection.
  // Repeat this a few times to increase confidence that a write barrier happens
  // during a GC.
  for (int repeat = 0; repeat < 5; repeat++) {
    for (JSArray::size_type i = 0; i < 100; i++) {
      symbol = array->at(runtime, i).getSymbol();
      JSArray::setElementAt(otherArray, runtime, i, symbol);
      // Set to undefined to execute a write barrier.
      JSArray::setElementAt(array, runtime, i, runtime->getUndefinedValue());
      // Create some garbage to try and start an OG collection.
      for (int allocs = 0; allocs < 100; allocs++) {
        JSObject::create(runtime);
      }
    }
    // Swap arrays and repeat.
    JSArray *tmp = array.get();
    array = otherArray.get();
    otherArray = tmp;
  }
=======
>>>>>>> 0bac657c
}

} // namespace<|MERGE_RESOLUTION|>--- conflicted
+++ resolved
@@ -80,61 +80,6 @@
     array = otherArray.get();
     otherArray = tmp;
   }
-<<<<<<< HEAD
-}
-
-using SymbolIDRuntimeTest = RuntimeTestFixture;
-
-TEST_F(SymbolIDRuntimeTest, WriteBarrier) {
-  // Hades adds a write barrier for symbols. Make sure it correctly captures
-  // mutations.
-  auto arrayResult = JSArray::create(runtime, 100, 100);
-  ASSERT_FALSE(isException(arrayResult));
-  MutableHandle<JSArray> array{runtime, arrayResult->get()};
-
-  auto otherArrayResult = JSArray::create(runtime, 100, 100);
-  ASSERT_FALSE(isException(otherArrayResult));
-  MutableHandle<JSArray> otherArray{runtime, otherArrayResult->get()};
-
-  MutableHandle<SymbolID> symbol{runtime};
-  MutableHandle<StringPrimitive> str{runtime};
-  for (JSArray::size_type i = 0; i < 100; i++) {
-    GCScopeMarkerRAII marker{runtime};
-    std::string iAsStr = oscompat::to_string(i);
-    auto strRes = StringPrimitive::create(
-        runtime, ASCIIRef{iAsStr.c_str(), iAsStr.length()});
-    ASSERT_FALSE(isException(strRes));
-    str = vmcast<StringPrimitive>(*strRes);
-    auto symbolRes =
-        runtime->getIdentifierTable().createNotUniquedSymbol(runtime, str);
-    ASSERT_FALSE(isException(symbolRes));
-    symbol = *symbolRes;
-    JSArray::setElementAt(array, runtime, i, symbol);
-  }
-  // Move everything to OG.
-  runtime->collect("test");
-  // Copy symbols between arrays, and delete the symbols in the old array.
-  // Do some allocation along the way to try and start a second OG collection.
-  // Repeat this a few times to increase confidence that a write barrier happens
-  // during a GC.
-  for (int repeat = 0; repeat < 5; repeat++) {
-    for (JSArray::size_type i = 0; i < 100; i++) {
-      symbol = array->at(runtime, i).getSymbol();
-      JSArray::setElementAt(otherArray, runtime, i, symbol);
-      // Set to undefined to execute a write barrier.
-      JSArray::setElementAt(array, runtime, i, runtime->getUndefinedValue());
-      // Create some garbage to try and start an OG collection.
-      for (int allocs = 0; allocs < 100; allocs++) {
-        JSObject::create(runtime);
-      }
-    }
-    // Swap arrays and repeat.
-    JSArray *tmp = array.get();
-    array = otherArray.get();
-    otherArray = tmp;
-  }
-=======
->>>>>>> 0bac657c
 }
 
 } // namespace