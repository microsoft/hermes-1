--- conflicted
+++ resolved
@@ -444,24 +444,12 @@
 #define FIND_LOCATION_FOR_ID(...) \
   findLocationForID(__VA_ARGS__, __FILE__, __LINE__)
 
-<<<<<<< HEAD
-static JSONObject *
-takeSnapshot(GC &gc, JSONFactory &factory, const char *file, int line) {
-  std::string result("");
-  llvh::raw_string_ostream str(result);
-  gc.collect("snapshot");
-  gc.createSnapshot(str);
-  str.flush();
-
-  if (result.empty()) {
-=======
 static JSONObject *parseSnapshot(
     const std::string &json,
     JSONFactory &factory,
     const char *file,
     int line) {
   if (json.empty()) {
->>>>>>> be52fa1d
     ADD_FAILURE_AT(file, line) << "Snapshot wasn't written out";
     return nullptr;
   }
@@ -1252,17 +1240,10 @@
       fooStackStr.c_str(),
       R"#(
 (root)(0) @ (0):0:0
-<<<<<<< HEAD
-global(1) @ test.js(1):2:1
-global(2) @ test.js(1):11:4
-baz(7) @ test.js(1):9:19
-foo(8) @ test.js(1):3:20)#");
-=======
 global(1) @ test.js(2):2:1
 global(2) @ test.js(2):11:4
 baz(7) @ test.js(2):9:19
 foo(8) @ test.js(2):3:20)#");
->>>>>>> be52fa1d
 
   auto barAllocNode = FIND_NODE_FOR_ID(barObjID, nodes, strings);
   auto barStackTreeNode = idNodeMap.find(barAllocNode.traceNodeID);
@@ -1273,12 +1254,6 @@
       barStackStr.c_str(),
       R"#(
 (root)(0) @ (0):0:0
-<<<<<<< HEAD
-global(1) @ test.js(1):2:1
-global(2) @ test.js(1):11:4
-baz(3) @ test.js(1):9:31
-bar(4) @ test.js(1):6:20)#");
-=======
 global(1) @ test.js(2):2:1
 global(2) @ test.js(2):11:4
 baz(3) @ test.js(2):9:31
@@ -1361,7 +1336,6 @@
 global(10) @ test.js(2):15:2
 A(11) @ test.js(2):4:4
 B(4) @ test.js(2):7:15)#");
->>>>>>> be52fa1d
 }
 
 #endif // HERMES_ENABLE_DEBUGGER
