/*
 * Copyright (c) Facebook, Inc. and its affiliates.
 *
 * This source code is licensed under the MIT license found in the
 * LICENSE file in the root directory of this source tree.
 */

#ifndef HERMES_UNITTESTS_VMRUNTIME_TESTHELPERS_H
#define HERMES_UNITTESTS_VMRUNTIME_TESTHELPERS_H

#include "hermes/BCGen/HBC/BytecodeGenerator.h"
#include "hermes/BCGen/HBC/BytecodeProviderFromSrc.h"
#include "hermes/Public/GCConfig.h"
#include "hermes/Public/RuntimeConfig.h"
#include "hermes/VM/Callable.h"
#include "hermes/VM/CodeBlock.h"
#include "hermes/VM/Domain.h"
#include "hermes/VM/JSArray.h"
#include "hermes/VM/Operations.h"
#include "hermes/VM/PointerBase.h"
#include "hermes/VM/Runtime.h"
#include "hermes/VM/RuntimeModule-inline.h"
#include "hermes/VM/StorageProvider.h"
#include "hermes/VM/StringPrimitive.h"
#include "hermes/VM/StringRefUtils.h"

#include "gtest/gtest.h"

namespace hermes {
namespace vm {

// Initial and max heap size constants
static constexpr uint32_t kInitHeapSmall = 1 << 8;
static constexpr uint32_t kMaxHeapSmall = 1 << 11;
static constexpr uint32_t kInitHeapSize = 1 << 16;
static constexpr uint32_t kMaxHeapSize = 1 << 19;
static constexpr uint32_t kInitHeapLarge = 1 << 20;
static constexpr uint32_t kMaxHeapLarge = 1 << 24;

static const GCConfig::Builder kTestGCConfigBaseBuilder =
    GCConfig::Builder()
        .withSanitizeConfig(
            vm::GCSanitizeConfig::Builder().withSanitizeRate(0.0).build())
        .withShouldRandomizeAllocSpace(false);

static const GCConfig kTestGCConfigSmall =
    GCConfig::Builder(kTestGCConfigBaseBuilder)
        .withInitHeapSize(kInitHeapSmall)
        .withMaxHeapSize(kMaxHeapSmall)
        .build();

static const GCConfig::Builder kTestGCConfigBuilder =
    GCConfig::Builder(kTestGCConfigBaseBuilder)
        .withInitHeapSize(kInitHeapSize)
        .withMaxHeapSize(kMaxHeapSize);

static const GCConfig kTestGCConfig =
    GCConfig::Builder(kTestGCConfigBuilder).build();

static const GCConfig kTestGCConfigLarge =
    GCConfig::Builder(kTestGCConfigBuilder)
        .withInitHeapSize(kInitHeapLarge)
        .withMaxHeapSize(kMaxHeapLarge)
        .build();

static const RuntimeConfig kTestRTConfigSmallHeap =
    RuntimeConfig::Builder().withGCConfig(kTestGCConfigSmall).build();

static const RuntimeConfig::Builder kTestRTConfigBuilder =
    RuntimeConfig::Builder().withGCConfig(kTestGCConfig);

static const RuntimeConfig kTestRTConfig =
    RuntimeConfig::Builder(kTestRTConfigBuilder).build();

static const RuntimeConfig kTestRTConfigLargeHeap =
    RuntimeConfig::Builder().withGCConfig(kTestGCConfigLarge).build();

template <typename T>
::testing::AssertionResult isException(
    Runtime *runtime,
    const CallResult<T> &res) {
  return isException(runtime, res.getStatus());
}

::testing::AssertionResult isException(
    Runtime *runtime,
    ExecutionStatus status);

/// A RuntimeTestFixture should be used by any test that requires a Runtime.
/// For different heap sizes, use the different subclasses.
class RuntimeTestFixtureBase : public ::testing::Test {
  std::shared_ptr<Runtime> rt;

 protected:
  // Convenience accessor that points to rt.
  Runtime *runtime;

  RuntimeConfig rtConfig;

  GCScope gcScope;

  Handle<Domain> domain;

  RuntimeTestFixtureBase(const RuntimeConfig &runtimeConfig)
      : rt(Runtime::create(runtimeConfig)),
        runtime(rt.get()),
        rtConfig(runtimeConfig),
        gcScope(runtime),
        domain(runtime->makeHandle(Domain::create(runtime))) {}

  /// Can't copy due to internal pointer.
  RuntimeTestFixtureBase(const RuntimeTestFixtureBase &) = delete;

  template <typename T>
  ::testing::AssertionResult isException(const CallResult<T> &res) {
    return isException(res.getStatus());
  }

  ::testing::AssertionResult isException(ExecutionStatus status) {
    return ::hermes::vm::isException(runtime, status);
  }

  std::shared_ptr<Runtime> newRuntime() {
    return Runtime::create(rtConfig);
  }
};

class RuntimeTestFixture : public RuntimeTestFixtureBase {
 public:
  RuntimeTestFixture() : RuntimeTestFixtureBase(kTestRTConfig) {}
  RuntimeTestFixture(experiments::VMExperimentFlags flags)
      : RuntimeTestFixtureBase(RuntimeConfig::Builder()
                                   .withGCConfig(kTestGCConfig)
                                   .withVMExperimentFlags(flags)
                                   .build()) {}
};

class SmallHeapRuntimeTestFixture : public RuntimeTestFixtureBase {
 public:
  SmallHeapRuntimeTestFixture()
      : RuntimeTestFixtureBase(kTestRTConfigSmallHeap) {}
};

class LargeHeapRuntimeTestFixture : public RuntimeTestFixtureBase {
 public:
  LargeHeapRuntimeTestFixture()
      : RuntimeTestFixtureBase(kTestRTConfigLargeHeap) {}
};

/// Configuration for the GC which fixes a size -- \p sz -- for the heap, and
/// does not permit any growth.  Intended only for testing purposes where we
/// don't expect or want the heap to grow.
///
/// \p builder is an optional parameter representing an initial builder to set
///     size parameters upon, providing an opportunity to set other parameters.
inline const GCConfig TestGCConfigFixedSize(
    gcheapsize_t sz,
    GCConfig::Builder builder = kTestGCConfigBuilder) {
  return builder.withInitHeapSize(sz).withMaxHeapSize(sz).build();
}

/// Assert that execution of `x' didn't throw.
#define ASSERT_RETURNED(x) ASSERT_EQ(ExecutionStatus::RETURNED, x)

/// Expect that 'x' is a string primitive with value 'str'
#define EXPECT_STRINGPRIM(str, x)                                           \
  do {                                                                      \
    GCScopeMarkerRAII marker{runtime};                                      \
    Handle<> xHandle{runtime, x};                                           \
    Handle<StringPrimitive> strHandle =                                     \
        StringPrimitive::createNoThrow(runtime, str);                       \
    EXPECT_TRUE(                                                            \
        isSameValue(strHandle.getHermesValue(), xHandle.getHermesValue())); \
  } while (0)

/// Assert that execution of 'x' didn't throw and returned the expected bool.
#define EXPECT_CALLRESULT_BOOL_RAW(B, x) \
  do {                                   \
    auto res = x;                        \
    ASSERT_RETURNED(res.getStatus());    \
    EXPECT_##B(*res);                    \
  } while (0)

/// Assert that execution of 'x' didn't throw and returned the expected bool.
#define EXPECT_CALLRESULT_BOOL(B, x)  \
  do {                                \
    auto res = x;                     \
    ASSERT_RETURNED(res.getStatus()); \
    EXPECT_##B((*res)->getBool());    \
  } while (0)

/// Assert that execution of 'x' didn't throw and returned the expected
/// CallResult.
// Will replace "EXPECT_RETURN_STRING" after the entire refactor.
#define EXPECT_CALLRESULT_STRING(str, x) \
  do {                                   \
    auto res = x;                        \
    ASSERT_RETURNED(res.getStatus());    \
    EXPECT_STRINGPRIM(str, res->get());  \
  } while (0)

/// Assert that execution of 'x' didn't throw and returned undefined.
#define EXPECT_CALLRESULT_UNDEFINED(x)  \
  do {                                  \
    auto res = x;                       \
    ASSERT_RETURNED(res.getStatus());   \
    EXPECT_TRUE((*res)->isUndefined()); \
  } while (0)

/// Assert that execution of 'x' didn't throw and returned the expected double.
#define EXPECT_CALLRESULT_DOUBLE(d, x) \
  do {                                 \
    auto res = x;                      \
    ASSERT_RETURNED(res.getStatus());  \
    EXPECT_EQ(d, (*res)->getDouble()); \
  } while (0)

/// Assert that execution of 'x' didn't throw and returned the expected double.
#define EXPECT_CALLRESULT_VALUE(v, x) \
  do {                                \
    auto res = x;                     \
    ASSERT_RETURNED(res.getStatus()); \
    EXPECT_EQ(v, res->get());         \
  } while (0)

/// Some tests expect out of memory.  This may either be fatal, or throw
/// exception; parameterize tests over this choice.
#ifdef HERMESVM_EXCEPTION_ON_OOM
#define EXPECT_OOM(exp)                     \
  {                                         \
    bool exThrown = false;                  \
    try {                                   \
      exp;                                  \
    } catch (const JSOutOfMemoryError &x) { \
      exThrown = true;                      \
    }                                       \
    EXPECT_TRUE(exThrown);                  \
  }
#else
#define EXPECT_OOM(exp) EXPECT_DEATH_IF_SUPPORTED({ exp; }, "OOM")
#endif

/// Get a named value from an object.
#define GET_VALUE(objHandle, predefinedId)                  \
  do {                                                      \
    propRes = JSObject::getNamed_RJS(                       \
        objHandle,                                          \
        runtime,                                            \
        Predefined::getSymbolID(Predefined::predefinedId)); \
    ASSERT_RETURNED(propRes.getStatus());                   \
  } while (0)

/// Get the global object.
#define GET_GLOBAL(predefinedId) GET_VALUE(runtime->getGlobal(), predefinedId)

inline HermesValue operator"" _hd(long double d) {
  return HermesValue::encodeDoubleValue(d);
}

/// A MetadataTable that has a public constructor for tests to use.
class MetadataTableForTests final : public MetadataTable {
 public:
  // The constructor is explicit to avoid incompatibilities between compilers.
  template <int length>
  explicit constexpr MetadataTableForTests(const Metadata (&table)[length])
      : MetadataTable(table) {}
};

/// A Runtime that can take a custom VTableMap and Metadata table.
class DummyRuntime final : public HandleRootOwner,
                           public PointerBase,
                           private GCBase::GCCallbacks {
 private:
  GCStorage gcStorage_;

 public:
  std::vector<GCCell **> pointerRoots{};
  std::vector<PinnedHermesValue *> valueRoots{};
  std::vector<WeakRoot<void> *> weakRoots{};
  std::function<void(WeakRefAcceptor &)> markExtraWeak{};

  /// Create a DummyRuntime with the default parameters.
  static std::shared_ptr<DummyRuntime> create(
      MetadataTable metaTable,
      const GCConfig &gcConfig);

  /// Use a custom storage provider and/or a custom crash manager.
  /// \param provider A pointer to a StorageProvider. It *must* use
  ///   StorageProvider::defaultProvider eventually or the test will fail.
  /// \param crashMgr
  static std::shared_ptr<DummyRuntime> create(
      MetadataTable metaTable,
      const GCConfig &gcConfig,
      std::shared_ptr<StorageProvider> provider,
      std::shared_ptr<CrashManager> crashMgr =
          std::make_shared<NopCrashManager>());

  /// Provide the correct storage provider based on build modes.
  /// All decorator StorageProviders must wrap the one returned from this
  /// function.
  static std::unique_ptr<StorageProvider> defaultProvider();

  ~DummyRuntime();

  template <
      typename T,
      HasFinalizer hasFinalizer = HasFinalizer::No,
      LongLived longLived = LongLived::No,
      class... Args>
  T *makeAFixed(Args &&...args) {
    return getHeap().makeAFixed<T, hasFinalizer, longLived>(
        std::forward<Args>(args)...);
  }

  template <
      typename T,
      HasFinalizer hasFinalizer = HasFinalizer::No,
      LongLived longLived = LongLived::No,
      class... Args>
  T *makeAVariable(uint32_t size, Args &&...args) {
    return getHeap().makeAVariable<T, hasFinalizer, longLived>(
        size, std::forward<Args>(args)...);
  }

  GC &getHeap() {
    return *gcStorage_.get();
  }

  void collect();

  void markRoots(RootAndSlotAcceptorWithNames &acceptor, bool) override;

  void markWeakRoots(WeakRootAcceptor &weakAcceptor) override;

  void markRootsForCompleteMarking(
      RootAndSlotAcceptorWithNames &acceptor) override;

  unsigned int getSymbolsEnd() const override {
    return 0;
  }

  void unmarkSymbols() override {}

  void freeSymbols(const llvh::BitVector &) override {}

#ifdef HERMES_SLOW_DEBUG
  bool isSymbolLive(SymbolID) override {
    return true;
  }

  const void *getStringForSymbol(SymbolID) override {
    return nullptr;
  }
#endif

  void printRuntimeGCStats(JSONEmitter &) const override {}

  void visitIdentifiers(
      const std::function<void(SymbolID, const StringPrimitive *)> &) override {
  }

  std::string convertSymbolToUTF8(SymbolID) override;

  std::string getCallStackNoAlloc() override {
    return "<dummy runtime has no call stack>";
  }

  void onGCEvent(GCEventKind, const std::string &) override {}

  /// It's a unit test, it doesn't care about reporting how much memory it uses.
  size_t mallocSize() const override {
    return 0;
  }

  const inst::Inst *getCurrentIPSlow() const override {
    return nullptr;
  }

  StackTracesTreeNode *getCurrentStackTracesTreeNode(
      const inst::Inst *ip) override {
    return nullptr;
  }

  StackTracesTree *getStackTracesTree() override {
    return nullptr;
  }

 private:
<<<<<<< HEAD
  static std::unique_ptr<GC> makeHeap(
      DummyRuntime *runtime,
      MetadataTableForTests metaTable,
=======
  DummyRuntime(
      MetadataTable metaTable,
>>>>>>> 0bac657c
      const GCConfig &gcConfig,
      std::shared_ptr<CrashManager> crashMgr,
      std::shared_ptr<StorageProvider> provider,
      experiments::VMExperimentFlags experiments);

  DummyRuntime(
      MetadataTable metaTable,
      const GCConfig &gcConfig,
      std::shared_ptr<StorageProvider> storageProvider,
      std::shared_ptr<CrashManager> crashMgr);
};

/// A DummyRuntimeTestFixtureBase should be used by any test that requires a
/// DummyRuntime. It takes a metadata table and a GCConfig, the latter can be
/// used to specify heap size using the constants i.e kInitHeapSize.
class DummyRuntimeTestFixtureBase : public ::testing::Test {
  std::shared_ptr<DummyRuntime> rt;

 protected:
  // Convenience accessor that points to rt.
  DummyRuntime *runtime;

  GCScope gcScope;

  DummyRuntimeTestFixtureBase(
      MetadataTableForTests metaTable,
      const GCConfig &gcConfig)
      : rt(DummyRuntime::create(metaTable, gcConfig)),
        runtime(rt.get()),
        gcScope(runtime) {}

  /// Can't copy due to internal pointer.
  DummyRuntimeTestFixtureBase(const DummyRuntimeTestFixtureBase &) = delete;
};

// Provide HermesValue & wrappers comparison operators for convenience.

/// Compare two HermesValue for bit equality.
inline bool operator==(HermesValue a, HermesValue b) {
  return a.getRaw() == b.getRaw();
}

/// Helper function to create a CodeBlock that correspond to a single function
/// generated from \p BFG. The generated code block will be part of the \p
/// runtimeModule.
inline CodeBlock *createCodeBlock(
    RuntimeModule *runtimeModule,
    Runtime *,
    hbc::BytecodeFunctionGenerator *BFG) {
  std::unique_ptr<hbc::BytecodeModule> BM(new hbc::BytecodeModule(1));
  BM->setFunction(
      0,
      BFG->generateBytecodeFunction(
          Function::DefinitionKind::ES5Function,
          ValueKind::FunctionKind,
          true,
          0,
          0));
  runtimeModule->initializeWithoutCJSModulesMayAllocate(
      hbc::BCProviderFromSrc::createBCProviderFromSrc(std::move(BM)));
  return runtimeModule->getCodeBlockMayAllocate(0);
}

} // namespace vm
} // namespace hermes

#endif // HERMES_UNITTESTS_VMRUNTIME_TESTHELPERS_H<|MERGE_RESOLUTION|>--- conflicted
+++ resolved
@@ -386,14 +386,8 @@
   }
 
  private:
-<<<<<<< HEAD
-  static std::unique_ptr<GC> makeHeap(
-      DummyRuntime *runtime,
-      MetadataTableForTests metaTable,
-=======
   DummyRuntime(
       MetadataTable metaTable,
->>>>>>> 0bac657c
       const GCConfig &gcConfig,
       std::shared_ptr<CrashManager> crashMgr,
       std::shared_ptr<StorageProvider> provider,
