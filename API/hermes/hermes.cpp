/*
 * Copyright (c) Facebook, Inc. and its affiliates.
 *
 * This source code is licensed under the MIT license found in the
 * LICENSE file in the root directory of this source tree.
 */

#include "hermes.h"

#include "llvh/Support/Compiler.h"

#if defined(HERMES_FACEBOOK_BUILD) && !defined(HERMES_FBCODE_BUILD)
// TODO (T84179835): Disable this once it is no longer useful for debugging.
#define HERMESJSI_ON_STACK
#endif

#include "hermes/BCGen/HBC/BytecodeDataProvider.h"
#include "hermes/BCGen/HBC/BytecodeFileFormat.h"
#include "hermes/BCGen/HBC/BytecodeProviderFromSrc.h"
#include "hermes/DebuggerAPI.h"
#include "hermes/Platform/Logging.h"
#include "hermes/Public/RuntimeConfig.h"
#include "hermes/SourceMap/SourceMapParser.h"
#include "hermes/Support/Algorithms.h"
#include "hermes/Support/SimpleDiagHandler.h"
#include "hermes/Support/UTF16Stream.h"
#include "hermes/Support/UTF8.h"
#include "hermes/VM/CallResult.h"
#include "hermes/VM/Debugger/Debugger.h"
#include "hermes/VM/GC.h"
#include "hermes/VM/HostModel.h"
#include "hermes/VM/IdentifierTable.h"
#include "hermes/VM/JSArray.h"
#include "hermes/VM/JSArrayBuffer.h"
#include "hermes/VM/JSError.h"
#include "hermes/VM/JSLib.h"
#include "hermes/VM/JSLib/RuntimeCommonStorage.h"
#include "hermes/VM/JSLib/RuntimeJSONUtils.h"
#include "hermes/VM/Operations.h"
#include "hermes/VM/Profiler/CodeCoverageProfiler.h"
#include "hermes/VM/Profiler/SamplingProfiler.h"
#include "hermes/VM/Runtime.h"
#include "hermes/VM/StringPrimitive.h"
#include "hermes/VM/StringView.h"
#include "hermes/VM/SymbolID.h"
#include "hermes/VM/TimeLimitMonitor.h"

#include "llvh/Support/ConvertUTF.h"
#include "llvh/Support/ErrorHandling.h"
#include "llvh/Support/FileSystem.h"
#include "llvh/Support/SHA1.h"
#include "llvh/Support/raw_os_ostream.h"

#include <algorithm>
#include <atomic>
#include <limits>
#include <list>
#include <mutex>
#include <system_error>

#ifdef HERMESJSI_ON_STACK
#include <future>
#include <thread>
#endif

#include <jsi/instrumentation.h>
#include <jsi/threadsafe.h>

#ifdef HERMESVM_LLVM_PROFILE_DUMP
extern "C" {
int __llvm_profile_dump(void);
}
#endif

// Android OSS has a bug where exception data can get mangled when going via
// fbjni. This macro can be used to expose the root cause in adb log. It serves
// no purpose other than as a backup.
#ifdef __ANDROID__
#define LOG_EXCEPTION_CAUSE(...) hermesLog("HermesVM", __VA_ARGS__)
#else
#define LOG_EXCEPTION_CAUSE(...) \
  do {                           \
  } while (0)
#endif

// If a function body might throw C++ exceptions other than
// jsi::JSError from Hermes, it should be wrapped in this form:
//
//   return maybeRethrow([&] { body })
//
// This will execute body; if exceptions are enabled, this execution
// will be wrapped in a try/catch that catches those exceptions, and
// rethrows them as JSI exceptions.
// This function should be used to wrap any JSI APIs that may allocate
// memory(for OOM) or may enter interpreter(call a VM API with _RJS postfix).
// We convert the hermes exception into a JSINativeException; JSError represents
// exceptions mandated by the spec, and JSINativeException covers all
// other exceptions.
namespace {
template <typename F>
auto maybeRethrow(const F &f) -> decltype(f()) {
#ifdef HERMESVM_EXCEPTION_ON_OOM
  try {
    return f();
  } catch (const ::hermes::vm::JSOutOfMemoryError &ex) {
    // We surface this as a JSINativeException -- the out of memory
    // exception is not part of the spec.
    throw ::facebook::jsi::JSINativeException(ex.what());
  }
#else // HERMESVM_EXCEPTION_ON_OOM
  return f();
#endif
}
} // namespace

namespace vm = hermes::vm;
namespace hbc = hermes::hbc;
using ::hermes::hermesLog;

namespace facebook {
namespace hermes {
namespace detail {

#if !defined(NDEBUG) && !defined(ASSERT_ON_DANGLING_VM_REFS)
#define ASSERT_ON_DANGLING_VM_REFS
#endif

static void (*sApiFatalHandler)(const std::string &) = nullptr;
/// Handler called by HermesVM to report unrecoverable errors.
/// This is a forward declaration to prevent a compiler warning.
void hermesFatalErrorHandler(
    void *user_data,
    const std::string &reason,
    bool gen_crash_diag);

void hermesFatalErrorHandler(
    void * /*user_data*/,
    const std::string &reason,
    bool /*gen_crash_diag*/) {
  // Actually crash and let breakpad handle the reporting.
  if (sApiFatalHandler) {
    sApiFatalHandler(reason);
  } else {
    *((volatile int *)nullptr) = 42;
  }
}

} // namespace detail

namespace {

// Max size of the runtime's register stack.
// The runtime register stack needs to be small enough to be allocated on the
// native thread stack in Android (1MiB) and on MacOS's thread stack (512 KiB)
// Calculated by: (thread stack size - size of runtime -
// 8 memory pages for other stuff in the thread)
static constexpr unsigned kMaxNumRegisters =
    (512 * 1024 - sizeof(::hermes::vm::Runtime) - 4096 * 8) /
    sizeof(::hermes::vm::PinnedHermesValue);

void raw_ostream_append(llvh::raw_ostream &os) {}

template <typename Arg0, typename... Args>
void raw_ostream_append(llvh::raw_ostream &os, Arg0 &&arg0, Args &&...args) {
  os << arg0;
  raw_ostream_append(os, args...);
}

template <typename... Args>
jsi::JSError makeJSError(jsi::Runtime &rt, Args &&...args) {
  std::string s;
  llvh::raw_string_ostream os(s);
  raw_ostream_append(os, std::forward<Args>(args)...);
  LOG_EXCEPTION_CAUSE("JSError: %s", os.str().c_str());
  return jsi::JSError(rt, os.str());
}

/// HermesVM uses the LLVM fatal error handle to report fatal errors. This
/// wrapper helps us install the handler at construction time, before any
/// HermesVM code has been invoked.
class InstallHermesFatalErrorHandler {
 public:
  InstallHermesFatalErrorHandler() {
    // The LLVM fatal error handler can only be installed once. Use a Meyer's
    // singleton to guarantee it - the static "dummy" is guaranteed by the
    // compiler to be initialized no more than once.
    static int dummy = ([]() {
      llvh::install_fatal_error_handler(detail::hermesFatalErrorHandler);
      return 0;
    })();
    (void)dummy;
  }
};

#ifdef HERMESJSI_ON_STACK
// Minidumps include stack memory, not heap memory.  If we want to be
// able to inspect the Runtime object in a minidump, we can do that by
// arranging for it to be allocated on a stack.  No existing stack is
// a good candidate, so we achieve this by creating a thread just to
// hold the Runtime.

class StackRuntime {
 public:
  StackRuntime(const vm::RuntimeConfig &runtimeConfig)
      : thread_(runtimeMemoryThread, this) {
    startup_.get_future().wait();
    runtime_->emplace(runtimeConfig.rebuild()
                          .withRegisterStack(nullptr)
                          .withMaxNumRegisters(kMaxNumRegisters)
                          .build());
  }

  ~StackRuntime() {
    // We can't shut down the Runtime on the captive thread, because
    // it might need to make JNI calls to clean up HostObjects.  So we
    // delete it from here, which is going to be on a thread
    // registered with the JVM.
    runtime_->reset();
    shutdown_.set_value();
    thread_.join();
    runtime_ = nullptr;
  }

  ::hermes::vm::Runtime &getRuntime() {
    return **runtime_;
  }

 private:
  static void runtimeMemoryThread(StackRuntime *stack) {
    ::hermes::oscompat::set_thread_name("hermes-runtime-memorythread");

    llvh::Optional<::hermes::vm::StackRuntime> rt;

    stack->runtime_ = &rt;
    stack->startup_.set_value();
    stack->shutdown_.get_future().wait();
    assert(!rt.hasValue() && "Runtime was not torn down before thread");
  }

  // The order here matters.
  // * Set up the promises
  // * Initialize various pointers to null
  // * Start the thread which uses them
  // * Initialize provider_ and runtime_ from that thread
  std::promise<void> startup_;
  std::promise<void> shutdown_;
  llvh::Optional<::hermes::vm::StackRuntime> *runtime_{nullptr};
  std::thread thread_;
};
#endif

} // namespace

class HermesRuntimeImpl final : public HermesRuntime,
                                private InstallHermesFatalErrorHandler,
                                private jsi::Instrumentation {
 public:
  static constexpr uint32_t kSentinelNativeValue = 0x6ef71fe1;

  HermesRuntimeImpl(const vm::RuntimeConfig &runtimeConfig)
      :
#ifdef HERMESJSI_ON_STACK
        stackRuntime_(runtimeConfig),
        runtime_(stackRuntime_.getRuntime()),
#else
        rt_(::hermes::vm::Runtime::create(
            runtimeConfig.rebuild()
                .withRegisterStack(nullptr)
                .withMaxNumRegisters(kMaxNumRegisters)
                .build())),
        runtime_(*rt_),
#endif
        vmExperimentFlags_(runtimeConfig.getVMExperimentFlags()),
        crashMgr_(runtimeConfig.getCrashMgr()) {
    compileFlags_.optimize = false;
#ifdef HERMES_ENABLE_DEBUGGER
    compileFlags_.debug = true;
#endif

    switch (runtimeConfig.getCompilationMode()) {
      case vm::SmartCompilation:
        compileFlags_.lazy = true;
        // (Leaves thresholds at default values)
        break;
      case vm::ForceEagerCompilation:
        compileFlags_.lazy = false;
        break;
      case vm::ForceLazyCompilation:
        compileFlags_.lazy = true;
        compileFlags_.preemptiveFileCompilationThreshold = 0;
        compileFlags_.preemptiveFunctionCompilationThreshold = 0;
        break;
    }

    compileFlags_.enableGenerator = runtimeConfig.getEnableGenerator();
    compileFlags_.emitAsyncBreakCheck = defaultEmitAsyncBreakCheck_ =
        runtimeConfig.getAsyncBreakCheckInEval();

#ifndef HERMESJSI_ON_STACK
    // Register the memory for the runtime if it isn't stored on the stack.
    crashMgr_->registerMemory(&runtime_, sizeof(vm::Runtime));
#endif
    runtime_.addCustomRootsFunction(
        [this](vm::GC *, vm::RootAcceptor &acceptor) {
          for (auto it = hermesValues_->begin(); it != hermesValues_->end();) {
            if (it->get() == 0) {
              it = hermesValues_->erase(it);
            } else {
              acceptor.accept(const_cast<vm::PinnedHermesValue &>(it->phv));
              ++it;
            }
          }
        });
    runtime_.addCustomWeakRootsFunction(
        [this](vm::GC *, vm::WeakRefAcceptor &acceptor) {
          for (auto it = weakHermesValues_->begin();
               it != weakHermesValues_->end();) {
            if (it->get() == 0) {
              it = weakHermesValues_->erase(it);
            } else {
              acceptor.accept(it->wr);
              ++it;
            }
          }
        });
    runtime_.addCustomSnapshotFunction(
        [this](vm::HeapSnapshot &snap) {
          snap.beginNode();
          snap.endNode(
              vm::HeapSnapshot::NodeType::Native,
              "ManagedValues",
              vm::GCBase::IDTracker::reserved(
                  vm::GCBase::IDTracker::ReservedObjectID::JSIHermesValueList),
              hermesValues_->size() * sizeof(HermesPointerValue),
              0);
          snap.beginNode();
          snap.endNode(
              vm::HeapSnapshot::NodeType::Native,
              "ManagedValues",
              vm::GCBase::IDTracker::reserved(
                  vm::GCBase::IDTracker::ReservedObjectID::
                      JSIWeakHermesValueList),
              weakHermesValues_->size() * sizeof(WeakRefPointerValue),
              0);
        },
        [](vm::HeapSnapshot &snap) {
          snap.addNamedEdge(
              vm::HeapSnapshot::EdgeType::Internal,
              "hermesValues",
              vm::GCBase::IDTracker::reserved(
                  vm::GCBase::IDTracker::ReservedObjectID::JSIHermesValueList));
          snap.addNamedEdge(
              vm::HeapSnapshot::EdgeType::Internal,
              "weakHermesValues",
              vm::GCBase::IDTracker::reserved(
                  vm::GCBase::IDTracker::ReservedObjectID::
                      JSIWeakHermesValueList));
        });
  }

 public:
  ~HermesRuntimeImpl() {
#ifdef HERMES_ENABLE_DEBUGGER
    // Deallocate the debugger so it frees any HermesPointerValues it may hold.
    // This must be done before we check hermesValues_ below.
    debugger_.reset();
#endif
#ifndef HERMESJSI_ON_STACK
    // Unregister the memory for the runtime if it isn't stored on the stack.
    crashMgr_->unregisterMemory(&runtime_);
#endif
  }

#ifdef HERMES_ENABLE_DEBUGGER
  // This should only be called once by the factory.
  void setDebugger(std::unique_ptr<debugger::Debugger> d) {
    debugger_ = std::move(d);
  }
#endif

  struct CountedPointerValue : PointerValue {
    CountedPointerValue() : refCount(1) {}

    void invalidate() override {
#ifdef ASSERT_ON_DANGLING_VM_REFS
      assert(
          ((1 << 31) & refCount) == 0 &&
          "This PointerValue was left dangling after the Runtime was destroyed.");
#endif
      dec();
    }

    void inc() {
      auto oldCount = refCount.fetch_add(1, std::memory_order_relaxed);
      assert(oldCount + 1 != 0 && "Ref count overflow");
      (void)oldCount;
    }

    void dec() {
      auto oldCount = refCount.fetch_sub(1, std::memory_order_relaxed);
      assert(oldCount > 0 && "Ref count underflow");
      (void)oldCount;
    }

    uint32_t get() const {
      return refCount.load(std::memory_order_relaxed);
    }

#ifdef ASSERT_ON_DANGLING_VM_REFS
    void markDangling() {
      // Mark this PointerValue as dangling by setting the top bit AND the
      // second-top bit. The top bit is used to determine if the pointer is
      // dangling. Setting the second-top bit ensures that accidental
      // over-calling the dec() function doesn't clear the top bit without
      // complicating the implementation of dec().
      refCount |= 0b11 << 30;
    }
#endif

   private:
    std::atomic<uint32_t> refCount;
  };

  struct HermesPointerValue final : CountedPointerValue {
    HermesPointerValue(vm::HermesValue hv) : phv(hv) {}

    // This should only ever be modified by the GC.  We const_cast the
    // reference before passing it to the GC.
    const vm::PinnedHermesValue phv;
  };

  struct WeakRefPointerValue final : CountedPointerValue {
    WeakRefPointerValue(vm::WeakRef<vm::HermesValue> _wr) : wr(_wr) {}

    vm::WeakRef<vm::HermesValue> wr;
  };

  HermesPointerValue *clone(const Runtime::PointerValue *pv) {
    if (!pv) {
      return nullptr;
    }
    // These are only ever allocated by us, so we can remove their constness
    auto result = static_cast<HermesPointerValue *>(
        const_cast<Runtime::PointerValue *>(pv));
    result->inc();
    return result;
  }

  template <typename T>
  T add(::hermes::vm::HermesValue hv) {
    static_assert(
        std::is_base_of<jsi::Pointer, T>::value, "this type cannot be added");
    hermesValues_->emplace_front(hv);
    return make<T>(&(hermesValues_->front()));
  }

  jsi::WeakObject addWeak(::hermes::vm::WeakRef<vm::HermesValue> wr) {
    weakHermesValues_->emplace_front(wr);
    return make<jsi::WeakObject>(&(weakHermesValues_->front()));
  }

  // overriden from jsi::Instrumentation
  std::string getRecordedGCStats() override {
    std::string s;
    llvh::raw_string_ostream os(s);
    runtime_.printHeapStats(os);
    return os.str();
  }

  // Overridden from jsi::Instrumentation
  // See include/hermes/VM/GCBase.h for documentation of the fields
  std::unordered_map<std::string, int64_t> getHeapInfo(
      bool includeExpensive) override {
    vm::GCBase::HeapInfo info;
    if (includeExpensive) {
      runtime_.getHeap().getHeapInfoWithMallocSize(info);
    } else {
      runtime_.getHeap().getHeapInfo(info);
    }
#ifndef NDEBUG
    vm::GCBase::DebugHeapInfo debugInfo;
    runtime_.getHeap().getDebugHeapInfo(debugInfo);
#endif

    std::unordered_map<std::string, int64_t> jsInfo;

#define BRIDGE_INFO(TYPE, HOLDER, NAME) \
  jsInfo["hermes_" #NAME] = static_cast<TYPE>(HOLDER.NAME);

    BRIDGE_INFO(int, info, numCollections);
    BRIDGE_INFO(double, info, totalAllocatedBytes);
    BRIDGE_INFO(double, info, allocatedBytes);
    BRIDGE_INFO(double, info, heapSize);
    BRIDGE_INFO(double, info, va);
    BRIDGE_INFO(int, info, numMarkStackOverflows);
    if (includeExpensive) {
      BRIDGE_INFO(double, info, mallocSizeEstimate);
    }

#ifndef NDEBUG
    BRIDGE_INFO(int, debugInfo, numAllocatedObjects);
    BRIDGE_INFO(int, debugInfo, numReachableObjects);
    BRIDGE_INFO(int, debugInfo, numCollectedObjects);
    BRIDGE_INFO(int, debugInfo, numFinalizedObjects);
    BRIDGE_INFO(int, debugInfo, numMarkedSymbols);
    BRIDGE_INFO(int, debugInfo, numHiddenClasses);
    BRIDGE_INFO(int, debugInfo, numLeafHiddenClasses);
#endif

#undef BRIDGE_INFO

    jsInfo["hermes_peakAllocatedBytes"] =
        runtime_.getHeap().getPeakAllocatedBytes();
    jsInfo["hermes_peakLiveAfterGC"] = runtime_.getHeap().getPeakLiveAfterGC();

#define BRIDGE_GEN_INFO(NAME, STAT_EXPR, FACTOR)                    \
  jsInfo["hermes_full_" #NAME] = info.fullStats.STAT_EXPR * FACTOR; \
  jsInfo["hermes_yg_" #NAME] = info.youngGenStats.STAT_EXPR * FACTOR;

    BRIDGE_GEN_INFO(numCollections, numCollections, 1.0);
    // Times are converted from seconds to milliseconds for the logging pipeline
    // ...
    BRIDGE_GEN_INFO(gcTime, gcWallTime.sum(), 1000);
    BRIDGE_GEN_INFO(maxPause, gcWallTime.max(), 1000);
    BRIDGE_GEN_INFO(gcCPUTime, gcCPUTime.sum(), 1000);
    BRIDGE_GEN_INFO(gcMaxCPUPause, gcCPUTime.max(), 1000);
    // ... and since this is square seconds, we must square the 1000 too.
    BRIDGE_GEN_INFO(gcTimeSquares, gcWallTime.sumOfSquares(), 1000 * 1000);
    BRIDGE_GEN_INFO(gcCPUTimeSquares, gcCPUTime.sumOfSquares(), 1000 * 1000);

#undef BRIDGE_GEN_INFO

    return jsInfo;
  }

  // Overridden from jsi::Instrumentation
  void collectGarbage(std::string cause) override {
<<<<<<< HEAD
=======
    if ((vmExperimentFlags_ & vm::experiments::IgnoreMemoryWarnings) &&
        cause == "TRIM_MEMORY_RUNNING_CRITICAL") {
      // Do nothing if the GC is a memory warning.
      // TODO(T79835917): Remove this after proving this is the cause of OOMs
      // and finding a better resolution.
      return;
    }
>>>>>>> be52fa1d
    runtime_.collect(std::move(cause));
  }

  // Overridden from jsi::Instrumentation
  void startTrackingHeapObjectStackTraces(
      std::function<void(
          uint64_t,
          std::chrono::microseconds,
          std::vector<HeapStatsUpdate>)> fragmentCallback) override {
    runtime_.enableAllocationLocationTracker(std::move(fragmentCallback));
  }

  // Overridden from jsi::Instrumentation
  void stopTrackingHeapObjectStackTraces() override {
    runtime_.disableAllocationLocationTracker();
  }

  // Overridden from jsi::Instrumentation
  void startHeapSampling(size_t samplingInterval) override {
    runtime_.enableSamplingHeapProfiler(samplingInterval);
  }

  // Overridden from jsi::Instrumentation
  void stopHeapSampling(std::ostream &os) override {
    llvh::raw_os_ostream ros(os);
    runtime_.disableSamplingHeapProfiler(ros);
  }

  // Overridden from jsi::Instrumentation
  void createSnapshotToFile(const std::string &path) override {
    std::error_code code;
    llvh::raw_fd_ostream os(path, code, llvh::sys::fs::FileAccess::FA_Write);
    if (code) {
      throw std::system_error(code);
    }
    runtime_.getHeap().createSnapshot(os);
  }

  // Overridden from jsi::Instrumentation
  void createSnapshotToStream(std::ostream &os) override {
    llvh::raw_os_ostream ros(os);
    runtime_.getHeap().createSnapshot(ros);
  }

  // Overridden from jsi::Instrumentation
  std::string flushAndDisableBridgeTrafficTrace() override {
    throw std::logic_error(
        "Bridge traffic trace is only supported by TracingRuntime");
  }

  // Overridden from jsi::Instrumentation
  void writeBasicBlockProfileTraceToFile(
      const std::string &fileName) const override {
#ifdef HERMESVM_PROFILER_BB
    std::error_code ec;
    llvh::raw_fd_ostream os(fileName.c_str(), ec, llvh::sys::fs::F_Text);
    if (ec) {
      throw std::system_error(ec);
    }
    runtime_.dumpBasicBlockProfileTrace(os);
#else
    throw std::logic_error(
        "Cannot write the basic block profile trace out if Hermes wasn't built with "
        "hermes.profiler=BB");
#endif
  }

  // Overridden from jsi::Instrumentation
  void dumpProfilerSymbolsToFile(const std::string &fileName) const override {
#ifdef HERMESVM_PROFILER_EXTERN
    dumpProfilerSymbolMap(&runtime_, fileName);
#else
    throw std::logic_error(
        "Cannot dump profiler symbols out if Hermes wasn't built with "
        "hermes.profiler=EXTERN");
#endif
  }

  // These are all methods which do pointer type gymnastics and should
  // mostly inline and optimize away.

  static const ::hermes::vm::PinnedHermesValue &phv(
      const jsi::Pointer &pointer) {
    assert(
        dynamic_cast<const HermesPointerValue *>(getPointerValue(pointer)) &&
        "Pointer does not contain a HermesPointerValue");
    return static_cast<const HermesPointerValue *>(getPointerValue(pointer))
        ->phv;
  }

  static const ::hermes::vm::PinnedHermesValue &phv(const jsi::Value &value) {
    assert(
        dynamic_cast<const HermesPointerValue *>(getPointerValue(value)) &&
        "Pointer does not contain a HermesPointerValue");
    return static_cast<const HermesPointerValue *>(getPointerValue(value))->phv;
  }

  static ::hermes::vm::Handle<::hermes::vm::HermesValue> stringHandle(
      const jsi::String &str) {
    return ::hermes::vm::Handle<::hermes::vm::HermesValue>::vmcast(&phv(str));
  }

  static ::hermes::vm::Handle<::hermes::vm::JSObject> handle(
      const jsi::Object &obj) {
    return ::hermes::vm::Handle<::hermes::vm::JSObject>::vmcast(&phv(obj));
  }

  static ::hermes::vm::Handle<::hermes::vm::JSArray> arrayHandle(
      const jsi::Array &arr) {
    return ::hermes::vm::Handle<::hermes::vm::JSArray>::vmcast(&phv(arr));
  }

  static ::hermes::vm::Handle<::hermes::vm::JSArrayBuffer> arrayBufferHandle(
      const jsi::ArrayBuffer &arr) {
    return ::hermes::vm::Handle<::hermes::vm::JSArrayBuffer>::vmcast(&phv(arr));
  }

  static ::hermes::vm::WeakRef<vm::HermesValue> &wrhv(jsi::Pointer &pointer) {
    assert(
        dynamic_cast<WeakRefPointerValue *>(getPointerValue(pointer)) &&
        "Pointer does not contain a WeakRefPointerValue");
    return static_cast<WeakRefPointerValue *>(getPointerValue(pointer))->wr;
  }

  // These helpers use public (mostly) interfaces on the runtime and
  // value types to convert between jsi and vm types.

  static vm::HermesValue hvFromValue(const jsi::Value &value) {
    if (value.isUndefined()) {
      return vm::HermesValue::encodeUndefinedValue();
    } else if (value.isNull()) {
      return vm::HermesValue::encodeNullValue();
    } else if (value.isBool()) {
      return vm::HermesValue::encodeBoolValue(value.getBool());
    } else if (value.isNumber()) {
      return vm::HermesValue::encodeNumberValue(value.getNumber());
    } else if (value.isSymbol() || value.isString() || value.isObject()) {
      return phv(value);
    } else {
      llvm_unreachable("unknown value kind");
    }
  }

  vm::Handle<> vmHandleFromValue(const jsi::Value &value) {
    if (value.isUndefined()) {
      return vm::Runtime::getUndefinedValue();
    } else if (value.isNull()) {
      return vm::Runtime::getNullValue();
    } else if (value.isBool()) {
      return vm::Runtime::getBoolValue(value.getBool());
    } else if (value.isNumber()) {
      return runtime_.makeHandle(
          vm::HermesValue::encodeNumberValue(value.getNumber()));
    } else if (value.isSymbol() || value.isString() || value.isObject()) {
      return vm::Handle<vm::HermesValue>(&phv(value));
    } else {
      llvm_unreachable("unknown value kind");
    }
  }

  jsi::Value valueFromHermesValue(vm::HermesValue hv) {
    if (hv.isUndefined() || hv.isEmpty()) {
      return jsi::Value::undefined();
    } else if (hv.isNull()) {
      return nullptr;
    } else if (hv.isBool()) {
      return hv.getBool();
    } else if (hv.isDouble()) {
      return hv.getDouble();
    } else if (hv.isSymbol()) {
      return add<jsi::Symbol>(hv);
    } else if (hv.isString()) {
      return add<jsi::String>(hv);
    } else if (hv.isObject()) {
      return add<jsi::Object>(hv);
    } else {
      llvm_unreachable("unknown HermesValue type");
    }
  }

  /// Same as \c prepareJavaScript but with a source map.
  std::shared_ptr<const jsi::PreparedJavaScript> prepareJavaScriptWithSourceMap(
      const std::shared_ptr<const jsi::Buffer> &buffer,
      const std::shared_ptr<const jsi::Buffer> &sourceMapBuf,
      std::string sourceURL);

  // Concrete declarations of jsi::Runtime pure virtual methods

  std::shared_ptr<const jsi::PreparedJavaScript> prepareJavaScript(
      const std::shared_ptr<const jsi::Buffer> &buffer,
      std::string sourceURL) override;
  jsi::Value evaluatePreparedJavaScript(
      const std::shared_ptr<const jsi::PreparedJavaScript> &js) override;
  jsi::Value evaluateJavaScript(
      const std::shared_ptr<const jsi::Buffer> &buffer,
      const std::string &sourceURL) override;
  jsi::Object global() override;

  std::string description() override;
  bool isInspectable() override;
  jsi::Instrumentation &instrumentation() override;

  PointerValue *cloneSymbol(const Runtime::PointerValue *pv) override;
  PointerValue *cloneString(const Runtime::PointerValue *pv) override;
  PointerValue *cloneObject(const Runtime::PointerValue *pv) override;
  PointerValue *clonePropNameID(const Runtime::PointerValue *pv) override;

  jsi::PropNameID createPropNameIDFromAscii(const char *str, size_t length)
      override;
  jsi::PropNameID createPropNameIDFromUtf8(const uint8_t *utf8, size_t length)
      override;
  jsi::PropNameID createPropNameIDFromString(const jsi::String &str) override;
  std::string utf8(const jsi::PropNameID &) override;
  bool compare(const jsi::PropNameID &, const jsi::PropNameID &) override;

  std::string symbolToString(const jsi::Symbol &) override;

  jsi::String createStringFromAscii(const char *str, size_t length) override;
  jsi::String createStringFromUtf8(const uint8_t *utf8, size_t length) override;
  std::string utf8(const jsi::String &) override;

  jsi::Value createValueFromJsonUtf8(const uint8_t *json, size_t length)
      override;

  jsi::Object createObject() override;
  jsi::Object createObject(std::shared_ptr<jsi::HostObject> ho) override;
  std::shared_ptr<jsi::HostObject> getHostObject(const jsi::Object &) override;
  jsi::HostFunctionType &getHostFunction(const jsi::Function &) override;
  jsi::Value getProperty(const jsi::Object &, const jsi::PropNameID &name)
      override;
  jsi::Value getProperty(const jsi::Object &, const jsi::String &name) override;
  bool hasProperty(const jsi::Object &, const jsi::PropNameID &name) override;
  bool hasProperty(const jsi::Object &, const jsi::String &name) override;
  void setPropertyValue(
      jsi::Object &,
      const jsi::PropNameID &name,
      const jsi::Value &value) override;
  void setPropertyValue(
      jsi::Object &,
      const jsi::String &name,
      const jsi::Value &value) override;
  bool isArray(const jsi::Object &) const override;
  bool isArrayBuffer(const jsi::Object &) const override;
  bool isFunction(const jsi::Object &) const override;
  bool isHostObject(const jsi::Object &) const override;
  bool isHostFunction(const jsi::Function &) const override;
  jsi::Array getPropertyNames(const jsi::Object &) override;

  jsi::WeakObject createWeakObject(const jsi::Object &) override;
  jsi::Value lockWeakObject(jsi::WeakObject &) override;

  jsi::Array createArray(size_t length) override;
  size_t size(const jsi::Array &) override;
  size_t size(const jsi::ArrayBuffer &) override;
  uint8_t *data(const jsi::ArrayBuffer &) override;
  jsi::Value getValueAtIndex(const jsi::Array &, size_t i) override;
  void setValueAtIndexImpl(jsi::Array &, size_t i, const jsi::Value &value)
      override;

  jsi::Function createFunctionFromHostFunction(
      const jsi::PropNameID &name,
      unsigned int paramCount,
      jsi::HostFunctionType func) override;
  jsi::Value call(
      const jsi::Function &,
      const jsi::Value &jsThis,
      const jsi::Value *args,
      size_t count) override;
  jsi::Value callAsConstructor(
      const jsi::Function &,
      const jsi::Value *args,
      size_t count) override;

  bool strictEquals(const jsi::Symbol &a, const jsi::Symbol &b) const override;
  bool strictEquals(const jsi::String &a, const jsi::String &b) const override;
  bool strictEquals(const jsi::Object &a, const jsi::Object &b) const override;

  bool instanceOf(const jsi::Object &o, const jsi::Function &ctor) override;

  ScopeState *pushScope() override;
  void popScope(ScopeState *prv) override;

  void checkStatus(vm::ExecutionStatus);
  vm::HermesValue stringHVFromAscii(const char *ascii, size_t length);
  vm::HermesValue stringHVFromUtf8(const uint8_t *utf8, size_t length);
  size_t getLength(vm::Handle<vm::ArrayImpl> arr);
  size_t getByteLength(vm::Handle<vm::JSArrayBuffer> arr);

  struct JsiProxy final : public vm::HostObjectProxy {
    HermesRuntimeImpl &rt_;
    std::shared_ptr<jsi::HostObject> ho_;

    JsiProxy(HermesRuntimeImpl &rt, std::shared_ptr<jsi::HostObject> ho)
        : rt_(rt), ho_(ho) {}

    vm::CallResult<vm::HermesValue> get(vm::SymbolID id) override {
      auto &stats = rt_.runtime_.getRuntimeStats();
      const vm::instrumentation::RAIITimer timer{
          "HostObject.get", stats, stats.hostFunction};
      jsi::PropNameID sym =
          rt_.add<jsi::PropNameID>(vm::HermesValue::encodeSymbolValue(id));
      jsi::Value ret;
      try {
        ret = ho_->get(rt_, sym);
      } catch (const jsi::JSError &error) {
        return rt_.runtime_.setThrownValue(hvFromValue(error.value()));
      } catch (const std::exception &ex) {
        return rt_.runtime_.setThrownValue(hvFromValue(
            rt_.global()
                .getPropertyAsFunction(rt_, "Error")
                .call(
                    rt_,
                    "Exception in HostObject::get for prop '" +
                        rt_.runtime_.getIdentifierTable().convertSymbolToUTF8(
                            id) +
                        "': " + ex.what())));
      } catch (...) {
        return rt_.runtime_.setThrownValue(hvFromValue(
            rt_.global()
                .getPropertyAsFunction(rt_, "Error")
                .call(
                    rt_,
                    "Exception in HostObject::get: for prop '" +
                        rt_.runtime_.getIdentifierTable().convertSymbolToUTF8(
                            id) +
                        "': <unknown exception>")));
      }

      return hvFromValue(ret);
    }

    vm::CallResult<bool> set(vm::SymbolID id, vm::HermesValue value) override {
      auto &stats = rt_.runtime_.getRuntimeStats();
      const vm::instrumentation::RAIITimer timer{
          "HostObject.set", stats, stats.hostFunction};
      jsi::PropNameID sym =
          rt_.add<jsi::PropNameID>(vm::HermesValue::encodeSymbolValue(id));
      try {
        ho_->set(rt_, sym, rt_.valueFromHermesValue(value));
      } catch (const jsi::JSError &error) {
        return rt_.runtime_.setThrownValue(hvFromValue(error.value()));
      } catch (const std::exception &ex) {
        return rt_.runtime_.setThrownValue(hvFromValue(
            rt_.global()
                .getPropertyAsFunction(rt_, "Error")
                .call(
                    rt_,
                    "Exception in HostObject::set for prop '" +
                        rt_.runtime_.getIdentifierTable().convertSymbolToUTF8(
                            id) +
                        "': " + ex.what())));
      } catch (...) {
        return rt_.runtime_.setThrownValue(hvFromValue(
            rt_.global()
                .getPropertyAsFunction(rt_, "Error")
                .call(
                    rt_,
                    "Exception in HostObject::set: for prop '" +
                        rt_.runtime_.getIdentifierTable().convertSymbolToUTF8(
                            id) +
                        "': <unknown exception>")));
      }
      return true;
    }

    vm::CallResult<vm::Handle<vm::JSArray>> getHostPropertyNames() override {
      auto &stats = rt_.runtime_.getRuntimeStats();
      const vm::instrumentation::RAIITimer timer{
          "HostObject.getHostPropertyNames", stats, stats.hostFunction};
      try {
        auto names = ho_->getPropertyNames(rt_);

        auto arrayRes =
            vm::JSArray::create(&rt_.runtime_, names.size(), names.size());
        if (arrayRes == vm::ExecutionStatus::EXCEPTION) {
          return vm::ExecutionStatus::EXCEPTION;
        }
        vm::Handle<vm::JSArray> arrayHandle =
            rt_.runtime_.makeHandle(std::move(*arrayRes));

        vm::GCScope gcScope{&rt_.runtime_};
        vm::MutableHandle<vm::SymbolID> tmpHandle{&rt_.runtime_};
        size_t i = 0;
        for (auto &name : names) {
          tmpHandle = phv(name).getSymbol();
          vm::JSArray::setElementAt(arrayHandle, &rt_.runtime_, i++, tmpHandle);
        }

        return arrayHandle;
      } catch (const jsi::JSError &error) {
        return rt_.runtime_.setThrownValue(hvFromValue(error.value()));
      } catch (const std::exception &ex) {
        return rt_.runtime_.setThrownValue(hvFromValue(
            rt_.global()
                .getPropertyAsFunction(rt_, "Error")
                .call(
                    rt_,
                    std::string("Exception in HostObject::getPropertyNames: ") +
                        ex.what())));
      } catch (...) {
        return rt_.runtime_.setThrownValue(hvFromValue(
            rt_.global()
                .getPropertyAsFunction(rt_, "Error")
                .call(
                    rt_,
                    "Exception in HostObject::getPropertyNames: <unknown>")));
      }
    };
  };

  struct HFContext final {
    HFContext(jsi::HostFunctionType hf, HermesRuntimeImpl &hri)
        : hostFunction(std::move(hf)), hermesRuntimeImpl(hri) {}

    static vm::CallResult<vm::HermesValue>
    func(void *context, vm::Runtime *runtime, vm::NativeArgs hvArgs) {
      HFContext *hfc = reinterpret_cast<HFContext *>(context);
      HermesRuntimeImpl &rt = hfc->hermesRuntimeImpl;
      assert(runtime == &rt.runtime_);
      auto &stats = rt.runtime_.getRuntimeStats();
      const vm::instrumentation::RAIITimer timer{
          "Host Function", stats, stats.hostFunction};

      llvh::SmallVector<jsi::Value, 8> apiArgs;
      for (vm::HermesValue hv : hvArgs) {
        apiArgs.push_back(rt.valueFromHermesValue(hv));
      }

      jsi::Value ret;
      const jsi::Value *args = apiArgs.empty() ? nullptr : &apiArgs.front();

      try {
        ret = (hfc->hostFunction)(
            rt,
            rt.valueFromHermesValue(hvArgs.getThisArg()),
            args,
            apiArgs.size());
      } catch (const jsi::JSError &error) {
        return runtime->setThrownValue(hvFromValue(error.value()));
      } catch (const std::exception &ex) {
        return rt.runtime_.setThrownValue(hvFromValue(
            rt.global()
                .getPropertyAsFunction(rt, "Error")
                .call(
                    rt,
                    std::string("Exception in HostFunction: ") + ex.what())));
      } catch (...) {
        return rt.runtime_.setThrownValue(
            hvFromValue(rt.global()
                            .getPropertyAsFunction(rt, "Error")
                            .call(rt, "Exception in HostFunction: <unknown>")));
      }

      return hvFromValue(ret);
    }

    static void finalize(void *context) {
      delete reinterpret_cast<HFContext *>(context);
    }

    jsi::HostFunctionType hostFunction;
    HermesRuntimeImpl &hermesRuntimeImpl;
  };

  template <typename T>
  struct ManagedValues {
#ifdef ASSERT_ON_DANGLING_VM_REFS
    // If we have active HermesValuePointers when deconstructing, these will
    // now be dangling. We deliberately allocate and immediately leak heap
    // memory to hold the internal list. This keeps alive memory holding the
    // ref-count of the now dangling references, allowing them to detect the
    // dangling case safely and assert when they are eventually released. By
    // deferring the assert it's a bit easier to see what's holding the pointers
    // for too long.
    ~ManagedValues() {
      bool anyDangling = false;
      for (auto it = values.begin(); it != values.end();) {
        if (it->get() == 0) {
          it = values.erase(it);
        } else {
          anyDangling = true;
          it->markDangling();
          ++it;
        }
      }
      if (anyDangling) {
        // This is the deliberate memory leak described above.
        new std::list<T>(std::move(values));
      }
    }
#endif

    std::list<T> *operator->() {
      return &values;
    }

    const std::list<T> *operator->() const {
      return &values;
    }

    std::list<T> values;
  };

 protected:
  /// Helper function that is parameterized over the type of context being
  /// created.
  template <typename ContextType>
  jsi::Function createFunctionFromHostFunction(
      ContextType *context,
      const jsi::PropNameID &name,
      unsigned int paramCount);

 public:
  ManagedValues<HermesPointerValue> hermesValues_;
  ManagedValues<WeakRefPointerValue> weakHermesValues_;
#ifdef HERMESJSI_ON_STACK
  StackRuntime stackRuntime_;
#else
  std::shared_ptr<::hermes::vm::Runtime> rt_;
#endif
  ::hermes::vm::Runtime &runtime_;
#ifdef HERMES_ENABLE_DEBUGGER
  friend class debugger::Debugger;
  std::unique_ptr<debugger::Debugger> debugger_;
#endif
  ::hermes::vm::experiments::VMExperimentFlags vmExperimentFlags_{0};
  std::shared_ptr<vm::CrashManager> crashMgr_;

  /// Compilation flags used by prepareJavaScript().
  ::hermes::hbc::CompileFlags compileFlags_{};
  /// The default setting of "emit async break check" in this runtime.
  bool defaultEmitAsyncBreakCheck_{false};
};

namespace {

inline HermesRuntimeImpl *impl(HermesRuntime *rt) {
  // This is guaranteed safe because HermesRuntime is abstract so
  // cannot be constructed, and the only instances created are
  // HermesRuntimeImpl's created by the factory function.  It's kind
  // of like pimpl, but different.

  return static_cast<HermesRuntimeImpl *>(rt);
}

inline const HermesRuntimeImpl *impl(const HermesRuntime *rt) {
  // See above comment

  return static_cast<const HermesRuntimeImpl *>(rt);
}

} // namespace

bool HermesRuntime::isHermesBytecode(const uint8_t *data, size_t len) {
  return hbc::BCProviderFromBuffer::isBytecodeStream(
      llvh::ArrayRef<uint8_t>(data, len));
}

uint32_t HermesRuntime::getBytecodeVersion() {
  return hbc::BYTECODE_VERSION;
}

void HermesRuntime::prefetchHermesBytecode(const uint8_t *data, size_t len) {
  hbc::BCProviderFromBuffer::prefetch(llvh::ArrayRef<uint8_t>(data, len));
}

bool HermesRuntime::hermesBytecodeSanityCheck(
    const uint8_t *data,
    size_t len,
    std::string *errorMessage) {
  return hbc::BCProviderFromBuffer::bytecodeStreamSanityCheck(
      llvh::ArrayRef<uint8_t>(data, len), errorMessage);
}

std::pair<const uint8_t *, size_t> HermesRuntime::getBytecodeEpilogue(
    const uint8_t *data,
    size_t len) {
  auto epi = hbc::BCProviderFromBuffer::getEpilogueFromBytecode(
      llvh::ArrayRef<uint8_t>(data, len));
  return std::make_pair(epi.data(), epi.size());
}

void HermesRuntime::enableSamplingProfiler() {
  ::hermes::vm::SamplingProfiler::enable();
}

void HermesRuntime::disableSamplingProfiler() {
  ::hermes::vm::SamplingProfiler::disable();
}

void HermesRuntime::dumpSampledTraceToFile(const std::string &fileName) {
  std::error_code ec;
  llvh::raw_fd_ostream os(fileName.c_str(), ec, llvh::sys::fs::F_Text);
  if (ec) {
    throw std::system_error(ec);
  }
  ::hermes::vm::SamplingProfiler::dumpChromeTraceGlobal(os);
}

void HermesRuntime::dumpSampledTraceToStream(llvh::raw_ostream &stream) {
  ::hermes::vm::SamplingProfiler::dumpChromeTraceGlobal(stream);
}

/*static*/ std::vector<int64_t> HermesRuntime::getExecutedFunctions() {
  std::vector<::hermes::vm::CodeCoverageProfiler::FuncInfo> executedFuncs =
      ::hermes::vm::CodeCoverageProfiler::getExecutedFunctions();
  std::vector<int64_t> res;
  std::transform(
      executedFuncs.begin(),
      executedFuncs.end(),
      std::back_inserter(res),
      [](const ::hermes::vm::CodeCoverageProfiler::FuncInfo &entry) {
        return ((int64_t)entry.moduleId << 32) + entry.funcVirtualOffset;
      });
  return res;
}

/*static*/ bool HermesRuntime::isCodeCoverageProfilerEnabled() {
  return ::hermes::vm::CodeCoverageProfiler::globallyEnabled();
}

/*static*/ void HermesRuntime::enableCodeCoverageProfiler() {
  ::hermes::vm::CodeCoverageProfiler::enableGlobal();
}

/*static*/ void HermesRuntime::disableCodeCoverageProfiler() {
  ::hermes::vm::CodeCoverageProfiler::disableGlobal();
}

void HermesRuntime::setFatalHandler(void (*handler)(const std::string &)) {
  detail::sApiFatalHandler = handler;
}

namespace {
// A class which adapts a jsi buffer to a Hermes buffer.
class BufferAdapter final : public ::hermes::Buffer {
 public:
  BufferAdapter(std::shared_ptr<const jsi::Buffer> buf) : buf_(std::move(buf)) {
    data_ = buf_->data();
    size_ = buf_->size();
  }

 private:
  std::shared_ptr<const jsi::Buffer> buf_;
};
} // namespace

void HermesRuntime::loadSegment(
    std::unique_ptr<const jsi::Buffer> buffer,
    const jsi::Value &context) {
  auto ret = hbc::BCProviderFromBuffer::createBCProviderFromBuffer(
      std::make_unique<BufferAdapter>(std::move(buffer)));
  if (!ret.first) {
    LOG_EXCEPTION_CAUSE("Error evaluating javascript: %s", ret.second.c_str());
    throw jsi::JSINativeException("Error evaluating javascript: " + ret.second);
  }

  auto requireContext = vm::Handle<vm::RequireContext>::dyn_vmcast(
      impl(this)->vmHandleFromValue(context));
  if (!requireContext) {
    LOG_EXCEPTION_CAUSE("Error loading segment: Invalid context");
    throw jsi::JSINativeException("Error loading segment: Invalid context");
  }

  vm::RuntimeModuleFlags flags;
  flags.persistent = true;
  impl(this)->checkStatus(impl(this)->runtime_.loadSegment(
      std::move(ret.first), requireContext, flags));
}

uint64_t HermesRuntime::getUniqueID(const jsi::Object &o) const {
  return impl(this)->runtime_.getHeap().getObjectID(
      static_cast<vm::GCCell *>(impl(this)->phv(o).getObject()));
}
uint64_t HermesRuntime::getUniqueID(const jsi::String &s) const {
  return impl(this)->runtime_.getHeap().getObjectID(
      static_cast<vm::GCCell *>(impl(this)->phv(s).getString()));
}
uint64_t HermesRuntime::getUniqueID(const jsi::PropNameID &pni) const {
  return impl(this)->runtime_.getHeap().getObjectID(
      impl(this)->phv(pni).getSymbol());
}

/// Get a structure representing the enviroment-dependent behavior, so
/// it can be written into the trace for later replay.
const ::hermes::vm::MockedEnvironment &HermesRuntime::getMockedEnvironment()
    const {
  return static_cast<const HermesRuntimeImpl *>(this)
      ->runtime_.getCommonStorage()
      ->tracedEnv;
}

void HermesRuntime::setMockedEnvironment(
    const ::hermes::vm::MockedEnvironment &env) {
  static_cast<HermesRuntimeImpl *>(this)->runtime_.setMockedEnvironment(env);
}

const ::hermes::vm::GCExecTrace &HermesRuntime::getGCExecTrace() const {
  return static_cast<const HermesRuntimeImpl *>(this)
      ->runtime_.getGCExecTrace();
}

std::string HermesRuntime::getIOTrackingInfoJSON() {
  std::string buf;
  llvh::raw_string_ostream strstrm(buf);
  static_cast<HermesRuntimeImpl *>(this)->runtime_.getIOTrackingInfoJSON(
      strstrm);
  strstrm.flush();
  return buf;
}

#ifdef HERMESVM_PROFILER_BB
void HermesRuntime::dumpBasicBlockProfileTrace(llvh::raw_ostream &os) const {
  static_cast<const HermesRuntimeImpl *>(this)
      ->runtime_.dumpBasicBlockProfileTrace(os);
}
#endif

#ifdef HERMESVM_PROFILER_OPCODE
void HermesRuntime::dumpOpcodeStats(llvh::raw_ostream &os) const {
  static_cast<const HermesRuntimeImpl *>(this)->runtime_.dumpOpcodeStats(os);
}
#endif

#ifdef HERMES_ENABLE_DEBUGGER

debugger::Debugger &HermesRuntime::getDebugger() {
  return *(impl(this)->debugger_);
}

void HermesRuntime::debugJavaScript(
    const std::string &src,
    const std::string &sourceURL,
    const DebugFlags &debugFlags) {
  vm::Runtime &runtime = impl(this)->runtime_;
  vm::GCScope gcScope(&runtime);
  vm::ExecutionStatus res =
      runtime.run(src, sourceURL, impl(this)->compileFlags_).getStatus();
  impl(this)->checkStatus(res);
}
#endif

void HermesRuntime::registerForProfiling() {
  vm::Runtime &runtime = impl(this)->runtime_;
  runtime.samplingProfiler_ =
      std::make_unique<::hermes::vm::SamplingProfiler>(&runtime);
}

void HermesRuntime::unregisterForProfiling() {
  impl(this)->runtime_.samplingProfiler_.reset();
}

void HermesRuntime::watchTimeLimit(uint32_t timeoutInMs) {
  impl(this)->compileFlags_.emitAsyncBreakCheck = true;
  ::hermes::vm::TimeLimitMonitor::getInstance().watchRuntime(
      &(impl(this)->runtime_), timeoutInMs);
}

void HermesRuntime::unwatchTimeLimit() {
  // Restore the default state.
  impl(this)->compileFlags_.emitAsyncBreakCheck =
      impl(this)->defaultEmitAsyncBreakCheck_;
  ::hermes::vm::TimeLimitMonitor::getInstance().unwatchRuntime(
      &(impl(this)->runtime_));
}

jsi::Value HermesRuntime::evaluateJavaScriptWithSourceMap(
    const std::shared_ptr<const jsi::Buffer> &buffer,
    const std::shared_ptr<const jsi::Buffer> &sourceMapBuf,
    const std::string &sourceURL) {
  return impl(this)->evaluatePreparedJavaScript(
      impl(this)->prepareJavaScriptWithSourceMap(
          buffer, sourceMapBuf, sourceURL));
}

size_t HermesRuntime::rootsListLength() const {
  return impl(this)->hermesValues_->size();
}

namespace {

/// An implementation of PreparedJavaScript that wraps a BytecodeProvider.
class HermesPreparedJavaScript final : public jsi::PreparedJavaScript {
  std::shared_ptr<hbc::BCProvider> bcProvider_;
  vm::RuntimeModuleFlags runtimeFlags_;
  std::string sourceURL_;

 public:
  explicit HermesPreparedJavaScript(
      std::unique_ptr<hbc::BCProvider> bcProvider,
      vm::RuntimeModuleFlags runtimeFlags,
      std::string sourceURL)
      : bcProvider_(std::move(bcProvider)),
        runtimeFlags_(runtimeFlags),
        sourceURL_(std::move(sourceURL)) {}

  std::shared_ptr<hbc::BCProvider> bytecodeProvider() const {
    return bcProvider_;
  }

  vm::RuntimeModuleFlags runtimeFlags() const {
    return runtimeFlags_;
  }

  const std::string &sourceURL() const {
    return sourceURL_;
  }
};

} // namespace

std::shared_ptr<const jsi::PreparedJavaScript>
HermesRuntimeImpl::prepareJavaScriptWithSourceMap(
    const std::shared_ptr<const jsi::Buffer> &jsiBuffer,
    const std::shared_ptr<const jsi::Buffer> &sourceMapBuf,
    std::string sourceURL) {
  std::pair<std::unique_ptr<hbc::BCProvider>, std::string> bcErr{};
  auto buffer = std::make_unique<BufferAdapter>(std::move(jsiBuffer));
  vm::RuntimeModuleFlags runtimeFlags{};
  runtimeFlags.persistent = true;

  bool isBytecode = isHermesBytecode(buffer->data(), buffer->size());
#ifdef HERMESVM_PLATFORM_LOGGING
  hermesLog(
      "HermesVM", "Prepare JS on %s.", isBytecode ? "bytecode" : "source");
#endif
  // Save the first few bytes of the buffer so that we can later append them
  // to any error message.
  uint8_t bufPrefix[16];
  const size_t bufSize = buffer->size();
  memcpy(bufPrefix, buffer->data(), std::min(sizeof(bufPrefix), bufSize));

  // Construct the BC provider either from buffer or source.
  if (isBytecode) {
    if (sourceMapBuf) {
      throw std::logic_error("Source map cannot be specified with bytecode");
    }
    bcErr = hbc::BCProviderFromBuffer::createBCProviderFromBuffer(
        std::move(buffer));
  } else {
#if defined(HERMESVM_LEAN)
    bcErr.second = "prepareJavaScript source compilation not supported";
#else
    std::unique_ptr<::hermes::SourceMap> sourceMap{};
    if (sourceMapBuf) {
      // Convert the buffer into a form the parser needs.
      llvh::MemoryBufferRef mbref(
          llvh::StringRef(
              (const char *)sourceMapBuf->data(), sourceMapBuf->size()),
          "");
      ::hermes::SimpleDiagHandler diag;
      ::hermes::SourceErrorManager sm;
      diag.installInto(sm);
      sourceMap = ::hermes::SourceMapParser::parse(mbref, sm);
      if (!sourceMap) {
        auto errorStr = diag.getErrorString();
        LOG_EXCEPTION_CAUSE("Error parsing source map: %s", errorStr.c_str());
        throw std::runtime_error("Error parsing source map:" + errorStr);
      }
    }
    bcErr = hbc::BCProviderFromSrc::createBCProviderFromSrc(
        std::move(buffer), sourceURL, std::move(sourceMap), compileFlags_);
#endif
  }
  if (!bcErr.first) {
    std::string storage;
    llvh::raw_string_ostream os(storage);
    os << " Buffer size " << bufSize << " starts with: ";
    for (size_t i = 0; i < sizeof(bufPrefix) && i < bufSize; ++i)
      os << llvh::format_hex_no_prefix(bufPrefix[i], 2);
    LOG_EXCEPTION_CAUSE(
        "Compiling JS failed: %s, %s", bcErr.second.c_str(), os.str().c_str());
    throw jsi::JSINativeException(
        "Compiling JS failed: " + std::move(bcErr.second) + os.str());
  }
  return std::make_shared<const HermesPreparedJavaScript>(
      std::move(bcErr.first), runtimeFlags, std::move(sourceURL));
}

std::shared_ptr<const jsi::PreparedJavaScript>
HermesRuntimeImpl::prepareJavaScript(
    const std::shared_ptr<const jsi::Buffer> &jsiBuffer,
    std::string sourceURL) {
  return prepareJavaScriptWithSourceMap(jsiBuffer, nullptr, sourceURL);
}

jsi::Value HermesRuntimeImpl::evaluatePreparedJavaScript(
    const std::shared_ptr<const jsi::PreparedJavaScript> &js) {
  return maybeRethrow([&] {
    assert(
        dynamic_cast<const HermesPreparedJavaScript *>(js.get()) &&
        "js must be an instance of HermesPreparedJavaScript");
    auto &stats = runtime_.getRuntimeStats();
    const vm::instrumentation::RAIITimer timer{
        "Evaluate JS", stats, stats.evaluateJS};
    const auto *hermesPrep =
        static_cast<const HermesPreparedJavaScript *>(js.get());
    vm::GCScope gcScope(&runtime_);
    auto res = runtime_.runBytecode(
        hermesPrep->bytecodeProvider(),
        hermesPrep->runtimeFlags(),
        hermesPrep->sourceURL(),
        vm::Runtime::makeNullHandle<vm::Environment>());
    checkStatus(res.getStatus());
    return valueFromHermesValue(*res);
  });
}

jsi::Value HermesRuntimeImpl::evaluateJavaScript(
    const std::shared_ptr<const jsi::Buffer> &buffer,
    const std::string &sourceURL) {
  return evaluateJavaScriptWithSourceMap(buffer, nullptr, sourceURL);
}

jsi::Object HermesRuntimeImpl::global() {
  return add<jsi::Object>(runtime_.getGlobal().getHermesValue());
}

std::string HermesRuntimeImpl::description() {
  std::string gcName = runtime_.getHeap().getName();
  if (gcName.empty()) {
    return "HermesRuntime";
  } else {
    return "HermesRuntime[" + gcName + "]";
  }
}

bool HermesRuntimeImpl::isInspectable() {
#ifdef HERMES_ENABLE_DEBUGGER
  return true;
#else
  return false;
#endif
}

jsi::Instrumentation &HermesRuntimeImpl::instrumentation() {
  return *this;
}

jsi::Runtime::PointerValue *HermesRuntimeImpl::cloneSymbol(
    const Runtime::PointerValue *pv) {
  return clone(pv);
}

jsi::Runtime::PointerValue *HermesRuntimeImpl::cloneString(
    const Runtime::PointerValue *pv) {
  return clone(pv);
}

jsi::Runtime::PointerValue *HermesRuntimeImpl::cloneObject(
    const Runtime::PointerValue *pv) {
  return clone(pv);
}

jsi::Runtime::PointerValue *HermesRuntimeImpl::clonePropNameID(
    const Runtime::PointerValue *pv) {
  return clone(pv);
}

jsi::PropNameID HermesRuntimeImpl::createPropNameIDFromAscii(
    const char *str,
    size_t length) {
  return maybeRethrow([&] {
#ifndef NDEBUG
    for (size_t i = 0; i < length; ++i) {
      assert(
          static_cast<unsigned char>(str[i]) < 128 &&
          "non-ASCII character in property name");
    }
#endif

    vm::GCScope gcScope(&runtime_);
    auto cr = vm::stringToSymbolID(
        &runtime_,
        vm::StringPrimitive::createNoThrow(
            &runtime_, llvh::StringRef(str, length)));
    checkStatus(cr.getStatus());
    return add<jsi::PropNameID>(cr->getHermesValue());
  });
}

jsi::PropNameID HermesRuntimeImpl::createPropNameIDFromUtf8(
    const uint8_t *utf8,
    size_t length) {
  return maybeRethrow([&] {
    vm::GCScope gcScope(&runtime_);
    auto cr = vm::stringToSymbolID(
        &runtime_,
        vm::createPseudoHandle(stringHVFromUtf8(utf8, length).getString()));
    checkStatus(cr.getStatus());
    return add<jsi::PropNameID>(cr->getHermesValue());
  });
}

jsi::PropNameID HermesRuntimeImpl::createPropNameIDFromString(
    const jsi::String &str) {
  return maybeRethrow([&] {
    vm::GCScope gcScope(&runtime_);
    auto cr = vm::stringToSymbolID(
        &runtime_, vm::createPseudoHandle(phv(str).getString()));
    checkStatus(cr.getStatus());
    return add<jsi::PropNameID>(cr->getHermesValue());
  });
}

std::string HermesRuntimeImpl::utf8(const jsi::PropNameID &sym) {
  vm::GCScope gcScope(&runtime_);
  vm::SymbolID id = phv(sym).getSymbol();
  auto view = runtime_.getIdentifierTable().getStringView(&runtime_, id);
  vm::SmallU16String<32> allocator;
  std::string ret;
  ::hermes::convertUTF16ToUTF8WithReplacements(
      ret, view.getUTF16Ref(allocator));
  return ret;
}

bool HermesRuntimeImpl::compare(
    const jsi::PropNameID &a,
    const jsi::PropNameID &b) {
  return phv(a).getSymbol() == phv(b).getSymbol();
}

namespace {

std::string toStdString(
    vm::Runtime *runtime,
    vm::Handle<vm::StringPrimitive> handle) {
  auto view = vm::StringPrimitive::createStringView(runtime, handle);
  vm::SmallU16String<32> allocator;
  std::string ret;
  ::hermes::convertUTF16ToUTF8WithReplacements(
      ret, view.getUTF16Ref(allocator));
  return ret;
}

} // namespace

std::string HermesRuntimeImpl::symbolToString(const jsi::Symbol &sym) {
  vm::GCScope gcScope(&runtime_);
  auto res = symbolDescriptiveString(
      &runtime_,
      ::hermes::vm::Handle<::hermes::vm::SymbolID>::vmcast(&phv(sym)));
  checkStatus(res.getStatus());

  return toStdString(&runtime_, res.getValue());
}

jsi::String HermesRuntimeImpl::createStringFromAscii(
    const char *str,
    size_t length) {
  return maybeRethrow([&] {
#ifndef NDEBUG
    for (size_t i = 0; i < length; ++i) {
      assert(
          static_cast<unsigned char>(str[i]) < 128 &&
          "non-ASCII character in string");
    }
#endif
    vm::GCScope gcScope(&runtime_);
    return add<jsi::String>(stringHVFromAscii(str, length));
  });
}

jsi::String HermesRuntimeImpl::createStringFromUtf8(
    const uint8_t *utf8,
    size_t length) {
  return maybeRethrow([&] {
    vm::GCScope gcScope(&runtime_);
    return add<jsi::String>(stringHVFromUtf8(utf8, length));
  });
}

std::string HermesRuntimeImpl::utf8(const jsi::String &str) {
  vm::GCScope gcScope(&runtime_);
  return maybeRethrow([&] {
    vm::Handle<vm::StringPrimitive> handle(
        &runtime_, stringHandle(str)->getString());
    return toStdString(&runtime_, handle);
  });
}

static void
convertUtf8ToUtf16(const uint8_t *utf8, size_t length, std::u16string &out) {
  // length is the number of input bytes
  out.resize(length);
  const llvh::UTF8 *sourceStart = (const llvh::UTF8 *)utf8;
  const llvh::UTF8 *sourceEnd = sourceStart + length;
  llvh::UTF16 *targetStart = (llvh::UTF16 *)&out[0];
  llvh::UTF16 *targetEnd = targetStart + out.size();
  llvh::ConversionResult cRes;
  cRes = ConvertUTF8toUTF16(
      &sourceStart,
      sourceEnd,
      &targetStart,
      targetEnd,
      llvh::lenientConversion);
  (void)cRes;
  assert(
      cRes != llvh::ConversionResult::targetExhausted &&
      "not enough space allocated for UTF16 conversion");
  out.resize((char16_t *)targetStart - &out[0]);
}

jsi::Value HermesRuntimeImpl::createValueFromJsonUtf8(
    const uint8_t *json,
    size_t length) {
  return maybeRethrow([&] {
    vm::GCScope gcScope(&runtime_);
    llvh::ArrayRef<uint8_t> ref(json, length);
    vm::CallResult<vm::HermesValue> res =
        runtimeJSONParseRef(&runtime_, ::hermes::UTF16Stream(ref));
    checkStatus(res.getStatus());
    return valueFromHermesValue(*res);
  });
}

jsi::Object HermesRuntimeImpl::createObject() {
  vm::GCScope gcScope(&runtime_);
  return maybeRethrow([&] {
    return add<jsi::Object>(vm::JSObject::create(&runtime_).getHermesValue());
  });
}

jsi::Object HermesRuntimeImpl::createObject(
    std::shared_ptr<jsi::HostObject> ho) {
  return maybeRethrow([&] {
    vm::GCScope gcScope(&runtime_);

    auto objRes = vm::HostObject::createWithoutPrototype(
        &runtime_, std::make_unique<JsiProxy>(*this, ho));
    checkStatus(objRes.getStatus());
    return add<jsi::Object>(*objRes);
  });
}

std::shared_ptr<jsi::HostObject> HermesRuntimeImpl::getHostObject(
    const jsi::Object &obj) {
  const vm::HostObjectProxy *proxy =
      vm::vmcast<vm::HostObject>(phv(obj))->getProxy();
  return static_cast<const JsiProxy *>(proxy)->ho_;
}

jsi::Value HermesRuntimeImpl::getProperty(
    const jsi::Object &obj,
    const jsi::String &name) {
  return maybeRethrow([&] {
    vm::GCScope gcScope(&runtime_);
    auto h = handle(obj);
    auto res = h->getComputed_RJS(h, &runtime_, stringHandle(name));
    checkStatus(res.getStatus());
    return valueFromHermesValue(res->get());
  });
}

jsi::Value HermesRuntimeImpl::getProperty(
    const jsi::Object &obj,
    const jsi::PropNameID &name) {
  return maybeRethrow([&] {
    vm::GCScope gcScope(&runtime_);
    auto h = handle(obj);
    vm::SymbolID nameID = phv(name).getSymbol();
    auto res = h->getNamedOrIndexed(h, &runtime_, nameID);
    checkStatus(res.getStatus());
    return valueFromHermesValue(res->get());
  });
}

bool HermesRuntimeImpl::hasProperty(
    const jsi::Object &obj,
    const jsi::String &name) {
  vm::GCScope gcScope(&runtime_);
  auto h = handle(obj);
  auto result = h->hasComputed(h, &runtime_, stringHandle(name));
  checkStatus(result.getStatus());
  return result.getValue();
}

bool HermesRuntimeImpl::hasProperty(
    const jsi::Object &obj,
    const jsi::PropNameID &name) {
  vm::GCScope gcScope(&runtime_);
  auto h = handle(obj);
  vm::SymbolID nameID = phv(name).getSymbol();
  auto result = h->hasNamedOrIndexed(h, &runtime_, nameID);
  checkStatus(result.getStatus());
  return result.getValue();
}

void HermesRuntimeImpl::setPropertyValue(
    jsi::Object &obj,
    const jsi::String &name,
    const jsi::Value &value) {
  return maybeRethrow([&] {
    vm::GCScope gcScope(&runtime_);
    auto h = handle(obj);
    checkStatus(h->putComputed_RJS(
                     h,
                     &runtime_,
                     stringHandle(name),
                     vmHandleFromValue(value),
                     vm::PropOpFlags().plusThrowOnError())
                    .getStatus());
  });
}

void HermesRuntimeImpl::setPropertyValue(
    jsi::Object &obj,
    const jsi::PropNameID &name,
    const jsi::Value &value) {
  return maybeRethrow([&] {
    vm::GCScope gcScope(&runtime_);
    auto h = handle(obj);
    vm::SymbolID nameID = phv(name).getSymbol();
    checkStatus(h->putNamedOrIndexed(
                     h,
                     &runtime_,
                     nameID,
                     vmHandleFromValue(value),
                     vm::PropOpFlags().plusThrowOnError())
                    .getStatus());
  });
}

bool HermesRuntimeImpl::isArray(const jsi::Object &obj) const {
  return vm::vmisa<vm::JSArray>(phv(obj));
}

bool HermesRuntimeImpl::isArrayBuffer(const jsi::Object &obj) const {
  return vm::vmisa<vm::JSArrayBuffer>(phv(obj));
}

bool HermesRuntimeImpl::isFunction(const jsi::Object &obj) const {
  return vm::vmisa<vm::Callable>(phv(obj));
}

bool HermesRuntimeImpl::isHostObject(const jsi::Object &obj) const {
  return vm::vmisa<vm::HostObject>(phv(obj));
}

bool HermesRuntimeImpl::isHostFunction(const jsi::Function &func) const {
  return vm::vmisa<vm::FinalizableNativeFunction>(phv(func));
}

jsi::Array HermesRuntimeImpl::getPropertyNames(const jsi::Object &obj) {
  return maybeRethrow([&] {
    vm::GCScope gcScope(&runtime_);
    uint32_t beginIndex;
    uint32_t endIndex;
    vm::CallResult<vm::Handle<vm::SegmentedArray>> cr =
        vm::getForInPropertyNames(&runtime_, handle(obj), beginIndex, endIndex);
    checkStatus(cr.getStatus());
    vm::Handle<vm::SegmentedArray> arr = *cr;
    size_t length = endIndex - beginIndex;

    auto ret = createArray(length);
    for (size_t i = 0; i < length; ++i) {
      vm::HermesValue name = arr->at(beginIndex + i);
      if (name.isString()) {
        ret.setValueAtIndex(*this, i, valueFromHermesValue(name));
      } else if (name.isNumber()) {
        std::string s;
        llvh::raw_string_ostream os(s);
        os << static_cast<size_t>(name.getNumber());
        ret.setValueAtIndex(
            *this, i, jsi::String::createFromAscii(*this, os.str()));
      } else {
        llvm_unreachable("property name is not String or Number");
      }
    }

    return ret;
  });
}

jsi::WeakObject HermesRuntimeImpl::createWeakObject(const jsi::Object &obj) {
  return maybeRethrow([&] {
    vm::WeakRefLock lk{runtime_.getHeap().weakRefMutex()};
    return addWeak(vm::WeakRef<vm::HermesValue>(&runtime_.getHeap(), phv(obj)));
  });
}

jsi::Value HermesRuntimeImpl::lockWeakObject(jsi::WeakObject &wo) {
  vm::WeakRefLock lk{runtime_.getHeap().weakRefMutex()};
  vm::WeakRef<vm::HermesValue> &wr = wrhv(wo);
  const auto optValue = wr.unsafeGetOptional(&runtime_.getHeap());
  if (!optValue) {
    return jsi::Value();
  }
  assert(
      optValue.getValue().isObject() &&
      "jsi::WeakObject referent is not an Object");
  return add<jsi::Object>(optValue.getValue());
}

jsi::Array HermesRuntimeImpl::createArray(size_t length) {
  return maybeRethrow([&] {
    vm::GCScope gcScope(&runtime_);
    auto result = vm::JSArray::create(&runtime_, length, length);
    checkStatus(result.getStatus());
    return add<jsi::Object>(result->getHermesValue()).getArray(*this);
  });
}

size_t HermesRuntimeImpl::size(const jsi::Array &arr) {
  vm::GCScope gcScope(&runtime_);
  return getLength(arrayHandle(arr));
}

size_t HermesRuntimeImpl::size(const jsi::ArrayBuffer &arr) {
  vm::GCScope gcScope(&runtime_);
  return getByteLength(arrayBufferHandle(arr));
}

uint8_t *HermesRuntimeImpl::data(const jsi::ArrayBuffer &arr) {
  return vm::vmcast<vm::JSArrayBuffer>(phv(arr))->getDataBlock();
}

jsi::Value HermesRuntimeImpl::getValueAtIndex(const jsi::Array &arr, size_t i) {
  return maybeRethrow([&] {
    vm::GCScope gcScope(&runtime_);
    if (LLVM_UNLIKELY(i >= size(arr))) {
      throw makeJSError(
          *this,
          "getValueAtIndex: index ",
          i,
          " is out of bounds [0, ",
          size(arr),
          ")");
    }

    auto res = vm::JSObject::getComputed_RJS(
        arrayHandle(arr),
        &runtime_,
        runtime_.makeHandle(vm::HermesValue::encodeNumberValue(i)));
    checkStatus(res.getStatus());

    return valueFromHermesValue(res->get());
  });
}

void HermesRuntimeImpl::setValueAtIndexImpl(
    jsi::Array &arr,
    size_t i,
    const jsi::Value &value) {
  return maybeRethrow([&] {
    vm::GCScope gcScope(&runtime_);
    if (LLVM_UNLIKELY(i >= size(arr))) {
      throw makeJSError(
          *this,
          "setValueAtIndex: index ",
          i,
          " is out of bounds [0, ",
          size(arr),
          ")");
    }

    auto h = arrayHandle(arr);
    h->setElementAt(h, &runtime_, i, vmHandleFromValue(value));
  });
}

jsi::Function HermesRuntimeImpl::createFunctionFromHostFunction(
    const jsi::PropNameID &name,
    unsigned int paramCount,
    jsi::HostFunctionType func) {
  return maybeRethrow([&] {
    auto context = std::make_unique<HFContext>(std::move(func), *this);
    auto hostfunc =
        createFunctionFromHostFunction(context.get(), name, paramCount);
    context.release();
    return hostfunc;
  });
}

template <typename ContextType>
jsi::Function HermesRuntimeImpl::createFunctionFromHostFunction(
    ContextType *context,
    const jsi::PropNameID &name,
    unsigned int paramCount) {
  return maybeRethrow([&] {
    vm::GCScope gcScope(&runtime_);
    vm::SymbolID nameID = phv(name).getSymbol();
    auto funcRes = vm::FinalizableNativeFunction::createWithoutPrototype(
        &runtime_,
        context,
        &ContextType::func,
        &ContextType::finalize,
        nameID,
        paramCount);
    checkStatus(funcRes.getStatus());
    jsi::Function ret = add<jsi::Object>(*funcRes).getFunction(*this);
    return ret;
  });
}

jsi::HostFunctionType &HermesRuntimeImpl::getHostFunction(
    const jsi::Function &func) {
  return static_cast<HFContext *>(
             vm::vmcast<vm::FinalizableNativeFunction>(phv(func))->getContext())
      ->hostFunction;
}

jsi::Value HermesRuntimeImpl::call(
    const jsi::Function &func,
    const jsi::Value &jsThis,
    const jsi::Value *args,
    size_t count) {
  return maybeRethrow([&] {
    vm::GCScope gcScope(&runtime_);
    vm::Handle<vm::Callable> handle =
        vm::Handle<vm::Callable>::vmcast(&phv(func));
    if (count > std::numeric_limits<uint32_t>::max() ||
        !runtime_.checkAvailableStack((uint32_t)count)) {
      LOG_EXCEPTION_CAUSE(
          "HermesRuntimeImpl::call: Unable to call function: stack overflow");
      throw jsi::JSINativeException(
          "HermesRuntimeImpl::call: Unable to call function: stack overflow");
    }

    auto &stats = runtime_.getRuntimeStats();
    const vm::instrumentation::RAIITimer timer{
        "Incoming Function", stats, stats.incomingFunction};
    vm::ScopedNativeCallFrame newFrame{
        &runtime_,
        static_cast<uint32_t>(count),
        handle.getHermesValue(),
        vm::HermesValue::encodeUndefinedValue(),
        hvFromValue(jsThis)};
    if (LLVM_UNLIKELY(newFrame.overflowed())) {
      checkStatus(runtime_.raiseStackOverflow(
          ::hermes::vm::StackRuntime::StackOverflowKind::NativeStack));
    }

    for (uint32_t i = 0; i != count; ++i) {
      newFrame->getArgRef(i) = hvFromValue(args[i]);
    }
    auto callRes = vm::Callable::call(handle, &runtime_);
    checkStatus(callRes.getStatus());

    return valueFromHermesValue(callRes->get());
  });
}

jsi::Value HermesRuntimeImpl::callAsConstructor(
    const jsi::Function &func,
    const jsi::Value *args,
    size_t count) {
  return maybeRethrow([&] {
    vm::GCScope gcScope(&runtime_);
    vm::Handle<vm::Callable> funcHandle =
        vm::Handle<vm::Callable>::vmcast(&phv(func));

    if (count > std::numeric_limits<uint32_t>::max() ||
        !runtime_.checkAvailableStack((uint32_t)count)) {
      LOG_EXCEPTION_CAUSE(
          "HermesRuntimeImpl::call: Unable to call function: stack overflow");
      throw jsi::JSINativeException(
          "HermesRuntimeImpl::call: Unable to call function: stack overflow");
    }

    auto &stats = runtime_.getRuntimeStats();
    const vm::instrumentation::RAIITimer timer{
        "Incoming Function: Call As Constructor",
        stats,
        stats.incomingFunction};

    // We follow es5 13.2.2 [[Construct]] here. Below F == func.
    // 13.2.2.5:
    //    Let proto be the value of calling the [[Get]] internal property of
    //    F with argument "prototype"
    // 13.2.2.6:
    //    If Type(proto) is Object, set the [[Prototype]] internal property
    //    of obj to proto
    // 13.2.2.7:
    //    If Type(proto) is not Object, set the [[Prototype]] internal property
    //    of obj to the standard built-in Object prototype object as described
    //    in 15.2.4
    //
    // Note that 13.2.2.1-4 are also handled by the call to newObject.
    auto thisRes = vm::Callable::createThisForConstruct(funcHandle, &runtime_);
    // We need to capture this in case the ctor doesn't return an object,
    // we need to return this object.
    auto objHandle = runtime_.makeHandle<vm::JSObject>(std::move(*thisRes));

    // 13.2.2.8:
    //    Let result be the result of calling the [[Call]] internal property of
    //    F, providing obj as the this value and providing the argument list
    //    passed into [[Construct]] as args.
    //
    // For us result == res.

    vm::ScopedNativeCallFrame newFrame{
        &runtime_,
        static_cast<uint32_t>(count),
        funcHandle.getHermesValue(),
        funcHandle.getHermesValue(),
        objHandle.getHermesValue()};
    if (newFrame.overflowed()) {
      checkStatus(runtime_.raiseStackOverflow(
          ::hermes::vm::StackRuntime::StackOverflowKind::NativeStack));
    }
    for (uint32_t i = 0; i != count; ++i) {
      newFrame->getArgRef(i) = hvFromValue(args[i]);
    }
    // The last parameter indicates that this call should construct an object.
    auto callRes = vm::Callable::call(funcHandle, &runtime_);
    checkStatus(callRes.getStatus());

    // 13.2.2.9:
    //    If Type(result) is Object then return result
    // 13.2.2.10:
    //    Return obj
    auto resultValue = callRes->get();
    vm::HermesValue resultHValue =
        resultValue.isObject() ? resultValue : objHandle.getHermesValue();
    return valueFromHermesValue(resultHValue);
  });
}

bool HermesRuntimeImpl::strictEquals(const jsi::Symbol &a, const jsi::Symbol &b)
    const {
  return phv(a).getSymbol() == phv(b).getSymbol();
}

bool HermesRuntimeImpl::strictEquals(const jsi::String &a, const jsi::String &b)
    const {
  return phv(a).getString()->equals(phv(b).getString());
}

bool HermesRuntimeImpl::strictEquals(const jsi::Object &a, const jsi::Object &b)
    const {
  return phv(a).getRaw() == phv(b).getRaw();
}

bool HermesRuntimeImpl::instanceOf(
    const jsi::Object &o,
    const jsi::Function &f) {
  return maybeRethrow([&] {
    vm::GCScope gcScope(&runtime_);
    auto result = vm::instanceOfOperator_RJS(
        &runtime_, runtime_.makeHandle(phv(o)), runtime_.makeHandle(phv(f)));
    checkStatus(result.getStatus());
    return *result;
  });
}

jsi::Runtime::ScopeState *HermesRuntimeImpl::pushScope() {
  hermesValues_->emplace_front(
      vm::HermesValue::encodeNativeUInt32(kSentinelNativeValue));
  return reinterpret_cast<ScopeState *>(&hermesValues_->front());
}

void HermesRuntimeImpl::popScope(ScopeState *prv) {
  HermesPointerValue *sentinel = reinterpret_cast<HermesPointerValue *>(prv);
  assert(sentinel->phv.isNativeValue());
  assert(sentinel->phv.getNativeUInt32() == kSentinelNativeValue);

  for (auto it = hermesValues_->begin(); it != hermesValues_->end();) {
    auto &value = *it;

    if (&value == sentinel) {
      hermesValues_->erase(it);
      return;
    }

    if (value.phv.isNativeValue()) {
      // We reached another sentinel value or we started added another native
      // value to the hermesValue_ list. This should not happen.
      std::terminate();
    }

    if (value.get() == 0) {
      it = hermesValues_->erase(it);
    } else {
      ++it;
    }
  }

  // We did not find a sentinel value.
  std::terminate();
}

void HermesRuntimeImpl::checkStatus(vm::ExecutionStatus status) {
  if (LLVM_LIKELY(status != vm::ExecutionStatus::EXCEPTION)) {
    return;
  }

  jsi::Value exception = valueFromHermesValue(runtime_.getThrownValue());
  runtime_.clearThrownValue();
  // Here, we increment the depth to detect recursion in error handling.
  vm::ScopedNativeDepthTracker depthTracker{&runtime_};
  if (LLVM_LIKELY(!depthTracker.overflowed())) {
    auto ex = jsi::JSError(*this, std::move(exception));
    LOG_EXCEPTION_CAUSE("JSI rethrowing JS exception: %s", ex.what());
    throw ex;
  }

  (void)runtime_.raiseStackOverflow(
      vm::Runtime::StackOverflowKind::NativeStack);
  exception = valueFromHermesValue(runtime_.getThrownValue());
  runtime_.clearThrownValue();
  // Here, we give us a little more room so we can call into JS to
  // populate the JSError members.
  vm::ScopedNativeDepthReducer reducer(&runtime_);
  throw jsi::JSError(*this, std::move(exception));
}

vm::HermesValue HermesRuntimeImpl::stringHVFromAscii(
    const char *str,
    size_t length) {
  auto strRes = vm::StringPrimitive::createEfficient(
      &runtime_, llvh::makeArrayRef(str, length));
  checkStatus(strRes.getStatus());
  return *strRes;
}

vm::HermesValue HermesRuntimeImpl::stringHVFromUtf8(
    const uint8_t *utf8,
    size_t length) {
  if (::hermes::isAllASCII(utf8, utf8 + length)) {
    return stringHVFromAscii((const char *)utf8, length);
  }
  std::u16string out;
  convertUtf8ToUtf16(utf8, length, out);
  auto strRes = vm::StringPrimitive::createEfficient(&runtime_, std::move(out));
  checkStatus(strRes.getStatus());

  return *strRes;
}

size_t HermesRuntimeImpl::getLength(vm::Handle<vm::ArrayImpl> arr) {
  return maybeRethrow([&] {
    auto res = vm::JSObject::getNamed_RJS(
        arr, &runtime_, vm::Predefined::getSymbolID(vm::Predefined::length));
    checkStatus(res.getStatus());
    if (!(*res)->isNumber()) {
      throw jsi::JSError(*this, "getLength: property 'length' is not a number");
    }
    return static_cast<size_t>((*res)->getDouble());
  });
}

size_t HermesRuntimeImpl::getByteLength(vm::Handle<vm::JSArrayBuffer> arr) {
  return maybeRethrow([&] {
    auto res = vm::JSObject::getNamed_RJS(
        arr,
        &runtime_,
        vm::Predefined::getSymbolID(vm::Predefined::byteLength));
    checkStatus(res.getStatus());
    if (!(*res)->isNumber()) {
      throw jsi::JSError(
          *this, "getLength: property 'byteLength' is not a number");
    }
    return static_cast<size_t>((*res)->getDouble());
  });
}

namespace {

class HermesMutex : public std::recursive_mutex {
 public:
  // ThreadSafeRuntimeImpl expects that the lock ctor takes a
  // reference to the Runtime.  Otherwise, this is a
  // std::recursive_mutex.
  HermesMutex(HermesRuntimeImpl &) {}
};

} // namespace

std::unique_ptr<HermesRuntime> makeHermesRuntime(
    const vm::RuntimeConfig &runtimeConfig) {
  // This is insurance against someone adding data members to
  // HermesRuntime.  If on some weird platform it fails, it can be
  // updated or removed.
  static_assert(
      sizeof(HermesRuntime) == sizeof(void *),
      "HermesRuntime should only include a vtable ptr");

#if defined(HERMESVM_PLATFORM_LOGGING)
  auto ret = std::make_unique<HermesRuntimeImpl>(
      runtimeConfig.rebuild()
          .withGCConfig(runtimeConfig.getGCConfig()
                            .rebuild()
                            .withShouldRecordStats(true)
                            .build())
          .build());
#else
  auto ret = std::make_unique<HermesRuntimeImpl>(runtimeConfig);
#endif

#ifdef HERMES_ENABLE_DEBUGGER
  // Only HermesRuntime can create a debugger instance.  This requires
  // the setter and not using make_unique, so the call to new is here
  // in this function, which is a friend of debugger::Debugger.
  ret->setDebugger(std::unique_ptr<debugger::Debugger>(
      new debugger::Debugger(ret.get(), &(ret->runtime_.getDebugger()))));
#endif

  return ret;
}

std::unique_ptr<jsi::ThreadSafeRuntime> makeThreadSafeHermesRuntime(
    const vm::RuntimeConfig &runtimeConfig) {
#if defined(HERMESVM_PLATFORM_LOGGING)
  const vm::RuntimeConfig &actualRuntimeConfig =
      runtimeConfig.rebuild()
          .withGCConfig(runtimeConfig.getGCConfig()
                            .rebuild()
                            .withShouldRecordStats(true)
                            .build())
          .build();
#else
  const vm::RuntimeConfig &actualRuntimeConfig = runtimeConfig;
#endif

  auto ret = std::make_unique<
      jsi::detail::ThreadSafeRuntimeImpl<HermesRuntimeImpl, HermesMutex>>(
      actualRuntimeConfig);

#ifdef HERMES_ENABLE_DEBUGGER
  auto &hermesRt = ret->getUnsafeRuntime();
  // Only HermesRuntime can create a debugger instance.  This requires
  // the setter and not using make_unique, so the call to new is here
  // in this function, which is a friend of debugger::Debugger.
  hermesRt.setDebugger(std::unique_ptr<debugger::Debugger>(
      new debugger::Debugger(&hermesRt, &(hermesRt.runtime_.getDebugger()))));
#endif

  return ret;
}

#ifdef HERMES_ENABLE_DEBUGGER
/// Glue code enabling the Debugger to produce a jsi::Value from a HermesValue.
jsi::Value debugger::Debugger::jsiValueFromHermesValue(vm::HermesValue hv) {
  return impl(runtime_)->valueFromHermesValue(hv);
}
#endif

} // namespace hermes
} // namespace facebook<|MERGE_RESOLUTION|>--- conflicted
+++ resolved
@@ -535,8 +535,6 @@
 
   // Overridden from jsi::Instrumentation
   void collectGarbage(std::string cause) override {
-<<<<<<< HEAD
-=======
     if ((vmExperimentFlags_ & vm::experiments::IgnoreMemoryWarnings) &&
         cause == "TRIM_MEMORY_RUNNING_CRITICAL") {
       // Do nothing if the GC is a memory warning.
@@ -544,7 +542,6 @@
       // and finding a better resolution.
       return;
     }
->>>>>>> be52fa1d
     runtime_.collect(std::move(cause));
   }
 
